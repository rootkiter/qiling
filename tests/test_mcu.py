--- conflicted
+++ resolved
@@ -1,411 +1,406 @@
-#!/usr/bin/env python3
-# 
-# Cross Platform and Multi Architecture Advanced Binary Emulation Framework
-#
-
-
-import sys, unittest
-sys.path.append("..")
-
-from qiling.core import Qiling
-from qiling.const import QL_VERBOSE
-from qiling.extensions.mcu.stm32f4 import stm32f407, stm32f411
-from qiling.extensions.mcu.stm32f1 import stm32f103
-from qiling.extensions.mcu.atmel   import sam3x8e
-from qiling.extensions.mcu.gd32vf1 import gd32vf103
-
-class MCUTest(unittest.TestCase):
-    def test_mcu_led_stm32f411(self):
-        ql = Qiling(["../examples/rootfs/mcu/stm32f411/rand_blink.hex"],                    
-                    archtype="cortex_m", ostype="mcu", env=stm32f411, verbose=QL_VERBOSE.DISASM)
-
-        # Set verbose=QL_VERBOSE.DEFAULT to find warning
-        ql.run(count=1000)
-
-        del ql
-
-    def test_mcu_usart_output_stm32f411(self):
-        ql = Qiling(["../examples/rootfs/mcu/stm32f411/hello_usart.hex"],                    
-                    archtype="cortex_m", ostype="mcu", env=stm32f411, verbose=QL_VERBOSE.DEFAULT)        
-        
-        ql.hw.create('usart2')
-        ql.hw.create('rcc')
-
-        ql.run(count=2000)
-        buf = ql.hw.usart2.recv()
-        print('[1] Received from usart: ', buf)
-        self.assertEqual(buf, b'Hello USART\n')
-
-        del ql
-
-    def test_mcu_usart_input_stm32f411(self):
-        ql = Qiling(["../examples/rootfs/mcu/stm32f411/md5_server.hex"],                    
-            archtype="cortex_m", ostype="mcu", env=stm32f411, verbose=QL_VERBOSE.OFF)
-
-        ql.hw.create('usart2')
-        ql.hw.create('rcc')
-        
-        ql.run(count=1000)
-        
-        ql.hw.usart2.send(b'Hello\n')
-        ql.run(count=30000)
-        ql.hw.usart2.send(b'USART\n')
-        ql.run(count=30000)
-        ql.hw.usart2.send(b'Input\n')
-        ql.run(count=30000)
-        
-        buf = ql.hw.usart2.recv()
-        self.assertEqual(buf, b'8b1a9953c4611296a827abf8c47804d7\n2daeb613094400290a24fe5086c68f06\n324118a6721dd6b8a9b9f4e327df2bf5\n')
-
-        del ql
-
-    def test_mcu_patch_stm32f411(self):
-        ql = Qiling(["../examples/rootfs/mcu/stm32f411/patch_test.hex"],                    
-                    archtype="cortex_m", ostype="mcu", env=stm32f411, verbose=QL_VERBOSE.DEFAULT)
-
-        ql.hw.create('usart2')
-        ql.hw.create('rcc')
-        ql.hw.create('gpioa')
-
-        ql.patch(0x80005CA, b'\x00\xBF')
-        ql.run(count=4000)
-
-        del ql
-
-    def test_mcu_freertos_stm32f411(self):
-        ql = Qiling(["../examples/rootfs/mcu/stm32f411/os-demo.elf"],
-            archtype="cortex_m", ostype="mcu", env=stm32f411, verbose=QL_VERBOSE.DEBUG)
-
-        ql.hw.create('usart2')
-        ql.hw.create('rcc')
-        ql.hw.create('gpioa')
-
-        count = 0
-        def counter():
-            nonlocal count
-            count += 1
-
-        ql.hw.gpioa.hook_set(5, counter)
-
-        ql.run(count=200000)
-
-        self.assertTrue(count >= 5)
-        self.assertTrue(ql.hw.usart2.recv().startswith(b'Free RTOS\n' * 5))
-
-        del ql
-
-    def test_mcu_dma_stm32f411(self):
-        ql = Qiling(["../examples/rootfs/mcu/stm32f411/dma-clock.elf"],                    
-            archtype="cortex_m", ostype="mcu", env=stm32f411, verbose=QL_VERBOSE.DEFAULT)
-
-        ql.hw.create('usart2')
-        ql.hw.create('dma1')
-        ql.hw.create('rcc')
-
-        ql.run(count=200000)
-        buf = ql.hw.usart2.recv()
-
-        ## check timestamp
-        tick = [int(x) for x in buf.split()]
-        for i in range(1, len(tick)):
-            assert(4 <= tick[i] - tick[i - 1] <= 6)
-
-        del ql
-
-    def test_mcu_i2c_stm32f411(self):
-        ql = Qiling(["../examples/rootfs/mcu/stm32f411/i2c-lcd.bin", 0x8000000],
-            archtype="cortex_m", ostype="mcu", env=stm32f411, verbose=QL_VERBOSE.DEFAULT)
-
-        ql.hw.create('i2c1')
-        ql.hw.create('rcc')
-        ql.hw.create('gpioa')
-        ql.hw.create('gpiob')
-
-        flag = False
-        def indicator():
-            nonlocal flag
-            flag = True
-
-        ql.hw.gpioa.hook_set(5, indicator)
-
-        class LCD:
-            address = 0x3f << 1
-
-            def send(self, data):
-                pass
-
-            def step(self):
-                pass
-
-        ql.hw.i2c1.connect(LCD())
-        ql.run(count=550000)
-
-        self.assertTrue(flag)
-
-        del ql
-
-    def test_mcu_spi_stm32f411(self):
-        ql = Qiling(["../examples/rootfs/mcu/stm32f411/spi-test.bin", 0x8000000],
-            archtype="cortex_m", ostype="mcu", env=stm32f411, verbose=QL_VERBOSE.DEFAULT)
-
-        ql.hw.create('spi1')
-        ql.hw.create('rcc')
-        ql.hw.create('usart2')
-        ql.hw.create('gpioa')
-
-        ql.run(count=30000)
-        self.assertTrue(ql.hw.usart2.recv() == b'----------------SPI TEST----------------\najcmfoiblenhakdmgpjclfoibkengajd\nmfpicleohbkdngajcmfoiblenhakdmgp\njclfoibkengajdmfpicleohbkdngajcm\nfoiblenhakdmgpjclfoibkengajdmfpi\ncleohbkdngajcmfoiblenhakdmgpjclf\noibkenhajdmfpicleohbkdngajcmfpib\nlenhakdmgpjclfoibkenhajdmfpicleo\nhbkdngajcmfpiblenhakdmgpjclfoibk\n----------------TEST END----------------\n')
-
-        del ql
-
-    def test_mcu_led_rust_stm32f411(self):
-        ql = Qiling(["../examples/rootfs/mcu/stm32f411/led-rust.hex"],
-                    archtype="cortex_m", ostype="mcu", env=gd32vf103, profile="profiles/stm32f411.yml", verbose=QL_VERBOSE.DEFAULT)
-
-        count = 0
-        def counter():
-            nonlocal count
-            count += 1            
-
-        ql.hw.create('gpioa').hook_set(5, counter)
-        ql.hw.create('rcc')        
-
-        ql.run(count=1000)
-        self.assertTrue(count >= 5)
-
-        del ql
-
-    def test_mcu_uart_rust_stm32f411(self): 
-        ql = Qiling(["../examples/rootfs/mcu/stm32f411/uart-rust.hex"],
-                    archtype="cortex_m", ostype="mcu", env=stm32f411, verbose=QL_VERBOSE.DEFAULT)
-
-        ## cover env by profiles
-
-        ql.hw.create('rcc')
-        ql.hw.create('gpioa')
-        ql.hw.create('usart2')
-
-        ql.hw.usart2.send(b'123')
-        ql.run(count=10000)
-        self.assertTrue(ql.hw.usart2.recv() == b'1')
-
-        del ql
-
-    def test_mcu_hacklock_stm32f407(self):
-        def crack(passwd):
-            ql = Qiling(["../examples/rootfs/mcu/stm32f407/backdoorlock.hex"],                    
-                                archtype="cortex_m", ostype="mcu", env=stm32f407, verbose=QL_VERBOSE.OFF)
-            
-            ql.hw.create('spi2')
-            ql.hw.create('gpioe')
-            ql.hw.create('gpiof')
-            ql.hw.create('usart1')
-            ql.hw.create('rcc')
-
-            print('Testing passwd', passwd)
-
-            ql.patch(0x8000238, b'\x00\xBF' * 4)
-            ql.patch(0x80031e4, b'\x00\xBF' * 11)
-            ql.patch(0x80032f8, b'\x00\xBF' * 13)
-            ql.patch(0x80013b8, b'\x00\xBF' * 10)
-
-            ql.hw.usart1.send(passwd.encode() + b'\r')
-
-            ql.hw.systick.set_ratio(400)
-            
-            ql.run(count=400000, end=0x8003225)
-            
-            return ql.arch.effective_pc == 0x8003225
-
-        self.assertTrue(crack('618618'))
-        self.assertTrue(crack('778899'))
-        self.assertFalse(crack('123456'))
-
-    def test_mcu_tim_speed_stm32f411(self):
-        ql = Qiling(['../examples/rootfs/mcu/stm32f411/basic-timer.elf'], 
-                archtype="cortex_m", ostype="mcu", env=stm32f411, verbose=QL_VERBOSE.DEFAULT)
-
-        ql.hw.create('rcc')
-        ql.hw.create('flash interface')
-        ql.hw.create('pwr')
-        ql.hw.create('gpioa')
-        ql.hw.create('usart2')
-        ql.hw.create('tim1')
-
-
-        ql.hw.tim1.set_ratio(1500)
-        ql.run(count=2500)
-
-        count = 0
-        def counter():
-            nonlocal count
-            count += 1
-
-        ql.hw.gpioa.hook_set(5, counter)
-        ql.run(count=10000)
-        count1 = count
-        count = 0
-
-        ql.hw.tim1.set_ratio(1400 * 2)
-        ql.run(count=10000)
-        count2 = count
-        count = 0
-
-        ql.hw.tim1.set_ratio(1600 // 2)
-        ql.run(count=10000)
-        count3 = count
-        count = 0
-
-        self.assertTrue(round(count2 / count1) == 2)
-        self.assertTrue(round(count1 / count3) == 2)
-        self.assertTrue(ql.hw.usart2.recv().startswith(b'hello\n'))
-
-    def test_mcu_i2c_interrupt_stm32f411(self):
-        ql = Qiling(['../examples/rootfs/mcu/stm32f411/i2cit-lcd.elf'], 
-                archtype="cortex_m", ostype="mcu", env=stm32f411, verbose=QL_VERBOSE.DEFAULT)
-
-        ql.hw.create('i2c1')
-        ql.hw.create('rcc').watch()
-        ql.hw.create('gpioa')
-        ql.hw.create('gpiob') 
-
-        class LCD:
-            address = 0x3f << 1
-
-            def send(self, data):
-                pass
-
-            def step(self):
-                pass
-
-        lcd = LCD()
-        ql.hw.i2c1.connect(lcd)
-
-        ql.hw.systick.set_ratio(100)
-
-        delay_start = 0x8002936
-        delay_end = 0x8002955
-        def skip_delay(ql):
-            ql.arch.regs.pc = delay_end
-
-        ql.hook_address(skip_delay, delay_start)
-
-        ql.run(count=100000)
-
-        del ql
-
-
-    def test_mcu_blink_gd32vf103(self):
-<<<<<<< HEAD
-        ql = Qiling(['../examples/rootfs/mcu/gd32vf103/blink.hex'], archtype="riscv", 
-                    env=gd32vf103, ostype="mcu", verbose=QL_VERBOSE.DEFAULT)
-=======
-        ql = Qiling(['../examples/rootfs/mcu/gd32vf103/blink.hex'],
-            ostype="mcu", archtype="riscv64", env=gd32vf103, verbose=QL_VERBOSE.DEFAULT)
->>>>>>> 8e7fdf82
-
-        ql.hw.create('rcu')
-        ql.hw.create('gpioa')
-        ql.hw.create('gpioc').watch()
-
-        delay_cycles_begin = 0x800015c
-        delay_cycles_end = 0x800018c
-
-        def skip_delay(ql):
-            ql.arch.regs.pc = delay_cycles_end
-
-        count = 0
-        def counter():
-            nonlocal count
-            count += 1
-
-        ql.hook_address(skip_delay, delay_cycles_begin)
-        ql.hw.gpioc.hook_set(13, counter)
-        ql.run(count=20000)
-        self.assertTrue(count > 350)
-        
-        del ql
-
-    def test_mcu_crc_stm32f407(self):
-        ql = Qiling(["../examples/rootfs/mcu/stm32f407/ai-sine-test.elf"],
-            archtype="cortex_m", ostype="mcu", env=stm32f407, verbose=QL_VERBOSE.DEFAULT)
-
-        ql.hw.create('rcc')
-        ql.hw.create('pwr')
-        ql.hw.create('flash interface')
-        ql.hw.create('gpioa')
-        ql.hw.create('gpiob')
-        ql.hw.create('gpiod')
-        ql.hw.create('spi1')
-        ql.hw.create('crc')
-        ql.hw.create('dbgmcu')
-
-        flag = False
-        def indicator(ql):
-            nonlocal flag
-            ql.log.info('PA7 set')
-            flag = True
-
-        ql.hw.gpioa.hook_set(7, indicator, ql)
-        ql.hw.systick.ratio = 1000
-
-        ql.run(count=600000)
-        self.assertTrue(flag)
-
-        del ql
-
-    def test_mcu_usart_stm32f103(self):
-        ql = Qiling(["../examples/rootfs/mcu/stm32f103/sctf2020-password-lock-plus.hex"],
-            archtype="cortex_m", ostype="mcu", env=stm32f103, verbose=QL_VERBOSE.DEFAULT)
-
-        ql.hw.create('rcc')
-        ql.hw.create('flash interface')
-        ql.hw.create('exti')
-        ql.hw.create('usart1')
-        ql.hw.create('gpioa')
-        ql.hw.create('afio')
-        ql.hw.create('dma1').watch()
-
-        data = []
-        def gpio_set_cb(pin):
-            data.append(pin)
-
-        ql.hw.gpioa.hook_set(1, gpio_set_cb, '1')
-        ql.hw.gpioa.hook_set(2, gpio_set_cb, '2')
-        ql.hw.gpioa.hook_set(3, gpio_set_cb, '3')
-        ql.hw.gpioa.hook_set(4, gpio_set_cb, '4')
-
-        ql.run(count=400000)
-        
-        self.assertTrue((''.join(data)).find('1442413') != -1)
-        self.assertTrue(ql.hw.usart1.recv()[:23] == b'SCTF{that1s___r1ghtflag')
-        
-        del ql
-
-    def test_mcu_serial_sam3x8e(self):
-        ql = Qiling(["../examples/rootfs/mcu/sam3x8e/serial.ino.hex"],
-            archtype="cortex_m", ostype="mcu", env=sam3x8e, verbose=QL_VERBOSE.DEFAULT)
-
-        ql.hw.create('wdt')
-        ql.hw.create('efc0')
-        ql.hw.create('efc1')
-        ql.hw.create('pmc')
-        ql.hw.create('uotghs')
-        ql.hw.create('pioa')
-        ql.hw.create('piob')
-        ql.hw.create('pioc')
-        ql.hw.create('piod')
-        ql.hw.create('adc')
-        ql.hw.create('uart')
-        ql.hw.create('pdc_uart')
-
-        ql.hw.systick.ratio = 1000
-        ql.run(count=100000)
-        self.assertTrue(ql.hw.uart.recv().startswith(b'hello world\nhello world\n'))
-
-        del ql
-
-
-if __name__ == "__main__":
-    unittest.main()
-
+#!/usr/bin/env python3
+# 
+# Cross Platform and Multi Architecture Advanced Binary Emulation Framework
+#
+
+
+import sys, unittest
+sys.path.append("..")
+
+from qiling.core import Qiling
+from qiling.const import QL_VERBOSE
+from qiling.extensions.mcu.stm32f4 import stm32f407, stm32f411
+from qiling.extensions.mcu.stm32f1 import stm32f103
+from qiling.extensions.mcu.atmel   import sam3x8e
+from qiling.extensions.mcu.gd32vf1 import gd32vf103
+
+class MCUTest(unittest.TestCase):
+    def test_mcu_led_stm32f411(self):
+        ql = Qiling(["../examples/rootfs/mcu/stm32f411/rand_blink.hex"],                    
+                    archtype="cortex_m", ostype="mcu", env=stm32f411, verbose=QL_VERBOSE.DISASM)
+
+        # Set verbose=QL_VERBOSE.DEFAULT to find warning
+        ql.run(count=1000)
+
+        del ql
+
+    def test_mcu_usart_output_stm32f411(self):
+        ql = Qiling(["../examples/rootfs/mcu/stm32f411/hello_usart.hex"],                    
+                    archtype="cortex_m", ostype="mcu", env=stm32f411, verbose=QL_VERBOSE.DEFAULT)        
+        
+        ql.hw.create('usart2')
+        ql.hw.create('rcc')
+
+        ql.run(count=2000)
+        buf = ql.hw.usart2.recv()
+        print('[1] Received from usart: ', buf)
+        self.assertEqual(buf, b'Hello USART\n')
+
+        del ql
+
+    def test_mcu_usart_input_stm32f411(self):
+        ql = Qiling(["../examples/rootfs/mcu/stm32f411/md5_server.hex"],                    
+            archtype="cortex_m", ostype="mcu", env=stm32f411, verbose=QL_VERBOSE.OFF)
+
+        ql.hw.create('usart2')
+        ql.hw.create('rcc')
+        
+        ql.run(count=1000)
+        
+        ql.hw.usart2.send(b'Hello\n')
+        ql.run(count=30000)
+        ql.hw.usart2.send(b'USART\n')
+        ql.run(count=30000)
+        ql.hw.usart2.send(b'Input\n')
+        ql.run(count=30000)
+        
+        buf = ql.hw.usart2.recv()
+        self.assertEqual(buf, b'8b1a9953c4611296a827abf8c47804d7\n2daeb613094400290a24fe5086c68f06\n324118a6721dd6b8a9b9f4e327df2bf5\n')
+
+        del ql
+
+    def test_mcu_patch_stm32f411(self):
+        ql = Qiling(["../examples/rootfs/mcu/stm32f411/patch_test.hex"],                    
+                    archtype="cortex_m", ostype="mcu", env=stm32f411, verbose=QL_VERBOSE.DEFAULT)
+
+        ql.hw.create('usart2')
+        ql.hw.create('rcc')
+        ql.hw.create('gpioa')
+
+        ql.patch(0x80005CA, b'\x00\xBF')
+        ql.run(count=4000)
+
+        del ql
+
+    def test_mcu_freertos_stm32f411(self):
+        ql = Qiling(["../examples/rootfs/mcu/stm32f411/os-demo.elf"],
+            archtype="cortex_m", ostype="mcu", env=stm32f411, verbose=QL_VERBOSE.DEBUG)
+
+        ql.hw.create('usart2')
+        ql.hw.create('rcc')
+        ql.hw.create('gpioa')
+
+        count = 0
+        def counter():
+            nonlocal count
+            count += 1
+
+        ql.hw.gpioa.hook_set(5, counter)
+
+        ql.run(count=200000)
+
+        self.assertTrue(count >= 5)
+        self.assertTrue(ql.hw.usart2.recv().startswith(b'Free RTOS\n' * 5))
+
+        del ql
+
+    def test_mcu_dma_stm32f411(self):
+        ql = Qiling(["../examples/rootfs/mcu/stm32f411/dma-clock.elf"],                    
+            archtype="cortex_m", ostype="mcu", env=stm32f411, verbose=QL_VERBOSE.DEFAULT)
+
+        ql.hw.create('usart2')
+        ql.hw.create('dma1')
+        ql.hw.create('rcc')
+
+        ql.run(count=200000)
+        buf = ql.hw.usart2.recv()
+
+        ## check timestamp
+        tick = [int(x) for x in buf.split()]
+        for i in range(1, len(tick)):
+            assert(4 <= tick[i] - tick[i - 1] <= 6)
+
+        del ql
+
+    def test_mcu_i2c_stm32f411(self):
+        ql = Qiling(["../examples/rootfs/mcu/stm32f411/i2c-lcd.bin", 0x8000000],
+            archtype="cortex_m", ostype="mcu", env=stm32f411, verbose=QL_VERBOSE.DEFAULT)
+
+        ql.hw.create('i2c1')
+        ql.hw.create('rcc')
+        ql.hw.create('gpioa')
+        ql.hw.create('gpiob')
+
+        flag = False
+        def indicator():
+            nonlocal flag
+            flag = True
+
+        ql.hw.gpioa.hook_set(5, indicator)
+
+        class LCD:
+            address = 0x3f << 1
+
+            def send(self, data):
+                pass
+
+            def step(self):
+                pass
+
+        ql.hw.i2c1.connect(LCD())
+        ql.run(count=550000)
+
+        self.assertTrue(flag)
+
+        del ql
+
+    def test_mcu_spi_stm32f411(self):
+        ql = Qiling(["../examples/rootfs/mcu/stm32f411/spi-test.bin", 0x8000000],
+            archtype="cortex_m", ostype="mcu", env=stm32f411, verbose=QL_VERBOSE.DEFAULT)
+
+        ql.hw.create('spi1')
+        ql.hw.create('rcc')
+        ql.hw.create('usart2')
+        ql.hw.create('gpioa')
+
+        ql.run(count=30000)
+        self.assertTrue(ql.hw.usart2.recv() == b'----------------SPI TEST----------------\najcmfoiblenhakdmgpjclfoibkengajd\nmfpicleohbkdngajcmfoiblenhakdmgp\njclfoibkengajdmfpicleohbkdngajcm\nfoiblenhakdmgpjclfoibkengajdmfpi\ncleohbkdngajcmfoiblenhakdmgpjclf\noibkenhajdmfpicleohbkdngajcmfpib\nlenhakdmgpjclfoibkenhajdmfpicleo\nhbkdngajcmfpiblenhakdmgpjclfoibk\n----------------TEST END----------------\n')
+
+        del ql
+
+    def test_mcu_led_rust_stm32f411(self):
+        ql = Qiling(["../examples/rootfs/mcu/stm32f411/led-rust.hex"],
+                    archtype="cortex_m", ostype="mcu", env=gd32vf103, profile="profiles/stm32f411.yml", verbose=QL_VERBOSE.DEFAULT)
+
+        count = 0
+        def counter():
+            nonlocal count
+            count += 1            
+
+        ql.hw.create('gpioa').hook_set(5, counter)
+        ql.hw.create('rcc')        
+
+        ql.run(count=1000)
+        self.assertTrue(count >= 5)
+
+        del ql
+
+    def test_mcu_uart_rust_stm32f411(self): 
+        ql = Qiling(["../examples/rootfs/mcu/stm32f411/uart-rust.hex"],
+                    archtype="cortex_m", ostype="mcu", env=stm32f411, verbose=QL_VERBOSE.DEFAULT)
+
+        ## cover env by profiles
+
+        ql.hw.create('rcc')
+        ql.hw.create('gpioa')
+        ql.hw.create('usart2')
+
+        ql.hw.usart2.send(b'123')
+        ql.run(count=10000)
+        self.assertTrue(ql.hw.usart2.recv() == b'1')
+
+        del ql
+
+    def test_mcu_hacklock_stm32f407(self):
+        def crack(passwd):
+            ql = Qiling(["../examples/rootfs/mcu/stm32f407/backdoorlock.hex"],                    
+                                archtype="cortex_m", ostype="mcu", env=stm32f407, verbose=QL_VERBOSE.OFF)
+            
+            ql.hw.create('spi2')
+            ql.hw.create('gpioe')
+            ql.hw.create('gpiof')
+            ql.hw.create('usart1')
+            ql.hw.create('rcc')
+
+            print('Testing passwd', passwd)
+
+            ql.patch(0x8000238, b'\x00\xBF' * 4)
+            ql.patch(0x80031e4, b'\x00\xBF' * 11)
+            ql.patch(0x80032f8, b'\x00\xBF' * 13)
+            ql.patch(0x80013b8, b'\x00\xBF' * 10)
+
+            ql.hw.usart1.send(passwd.encode() + b'\r')
+
+            ql.hw.systick.set_ratio(400)
+            
+            ql.run(count=400000, end=0x8003225)
+            
+            return ql.arch.effective_pc == 0x8003225
+
+        self.assertTrue(crack('618618'))
+        self.assertTrue(crack('778899'))
+        self.assertFalse(crack('123456'))
+
+    def test_mcu_tim_speed_stm32f411(self):
+        ql = Qiling(['../examples/rootfs/mcu/stm32f411/basic-timer.elf'], 
+                archtype="cortex_m", ostype="mcu", env=stm32f411, verbose=QL_VERBOSE.DEFAULT)
+
+        ql.hw.create('rcc')
+        ql.hw.create('flash interface')
+        ql.hw.create('pwr')
+        ql.hw.create('gpioa')
+        ql.hw.create('usart2')
+        ql.hw.create('tim1')
+
+
+        ql.hw.tim1.set_ratio(1500)
+        ql.run(count=2500)
+
+        count = 0
+        def counter():
+            nonlocal count
+            count += 1
+
+        ql.hw.gpioa.hook_set(5, counter)
+        ql.run(count=10000)
+        count1 = count
+        count = 0
+
+        ql.hw.tim1.set_ratio(1400 * 2)
+        ql.run(count=10000)
+        count2 = count
+        count = 0
+
+        ql.hw.tim1.set_ratio(1600 // 2)
+        ql.run(count=10000)
+        count3 = count
+        count = 0
+
+        self.assertTrue(round(count2 / count1) == 2)
+        self.assertTrue(round(count1 / count3) == 2)
+        self.assertTrue(ql.hw.usart2.recv().startswith(b'hello\n'))
+
+    def test_mcu_i2c_interrupt_stm32f411(self):
+        ql = Qiling(['../examples/rootfs/mcu/stm32f411/i2cit-lcd.elf'], 
+                archtype="cortex_m", ostype="mcu", env=stm32f411, verbose=QL_VERBOSE.DEFAULT)
+
+        ql.hw.create('i2c1')
+        ql.hw.create('rcc').watch()
+        ql.hw.create('gpioa')
+        ql.hw.create('gpiob') 
+
+        class LCD:
+            address = 0x3f << 1
+
+            def send(self, data):
+                pass
+
+            def step(self):
+                pass
+
+        lcd = LCD()
+        ql.hw.i2c1.connect(lcd)
+
+        ql.hw.systick.set_ratio(100)
+
+        delay_start = 0x8002936
+        delay_end = 0x8002955
+        def skip_delay(ql):
+            ql.arch.regs.pc = delay_end
+
+        ql.hook_address(skip_delay, delay_start)
+
+        ql.run(count=100000)
+
+        del ql
+
+
+    def test_mcu_blink_gd32vf103(self):
+        ql = Qiling(['../examples/rootfs/mcu/gd32vf103/blink.hex'], archtype="riscv", 
+                    env=gd32vf103, ostype="mcu", verbose=QL_VERBOSE.DEFAULT)
+
+        ql.hw.create('rcu')
+        ql.hw.create('gpioa')
+        ql.hw.create('gpioc').watch()
+
+        delay_cycles_begin = 0x800015c
+        delay_cycles_end = 0x800018c
+
+        def skip_delay(ql):
+            ql.arch.regs.pc = delay_cycles_end
+
+        count = 0
+        def counter():
+            nonlocal count
+            count += 1
+
+        ql.hook_address(skip_delay, delay_cycles_begin)
+        ql.hw.gpioc.hook_set(13, counter)
+        ql.run(count=20000)
+        self.assertTrue(count > 350)
+        
+        del ql
+
+    def test_mcu_crc_stm32f407(self):
+        ql = Qiling(["../examples/rootfs/mcu/stm32f407/ai-sine-test.elf"],
+            archtype="cortex_m", ostype="mcu", env=stm32f407, verbose=QL_VERBOSE.DEFAULT)
+
+        ql.hw.create('rcc')
+        ql.hw.create('pwr')
+        ql.hw.create('flash interface')
+        ql.hw.create('gpioa')
+        ql.hw.create('gpiob')
+        ql.hw.create('gpiod')
+        ql.hw.create('spi1')
+        ql.hw.create('crc')
+        ql.hw.create('dbgmcu')
+
+        flag = False
+        def indicator(ql):
+            nonlocal flag
+            ql.log.info('PA7 set')
+            flag = True
+
+        ql.hw.gpioa.hook_set(7, indicator, ql)
+        ql.hw.systick.ratio = 1000
+
+        ql.run(count=600000)
+        self.assertTrue(flag)
+
+        del ql
+
+    def test_mcu_usart_stm32f103(self):
+        ql = Qiling(["../examples/rootfs/mcu/stm32f103/sctf2020-password-lock-plus.hex"],
+            archtype="cortex_m", ostype="mcu", env=stm32f103, verbose=QL_VERBOSE.DEFAULT)
+
+        ql.hw.create('rcc')
+        ql.hw.create('flash interface')
+        ql.hw.create('exti')
+        ql.hw.create('usart1')
+        ql.hw.create('gpioa')
+        ql.hw.create('afio')
+        ql.hw.create('dma1').watch()
+
+        data = []
+        def gpio_set_cb(pin):
+            data.append(pin)
+
+        ql.hw.gpioa.hook_set(1, gpio_set_cb, '1')
+        ql.hw.gpioa.hook_set(2, gpio_set_cb, '2')
+        ql.hw.gpioa.hook_set(3, gpio_set_cb, '3')
+        ql.hw.gpioa.hook_set(4, gpio_set_cb, '4')
+
+        ql.run(count=400000)
+        
+        self.assertTrue((''.join(data)).find('1442413') != -1)
+        self.assertTrue(ql.hw.usart1.recv()[:23] == b'SCTF{that1s___r1ghtflag')
+        
+        del ql
+
+    def test_mcu_serial_sam3x8e(self):
+        ql = Qiling(["../examples/rootfs/mcu/sam3x8e/serial.ino.hex"],
+            archtype="cortex_m", ostype="mcu", env=sam3x8e, verbose=QL_VERBOSE.DEFAULT)
+
+        ql.hw.create('wdt')
+        ql.hw.create('efc0')
+        ql.hw.create('efc1')
+        ql.hw.create('pmc')
+        ql.hw.create('uotghs')
+        ql.hw.create('pioa')
+        ql.hw.create('piob')
+        ql.hw.create('pioc')
+        ql.hw.create('piod')
+        ql.hw.create('adc')
+        ql.hw.create('uart')
+        ql.hw.create('pdc_uart')
+
+        ql.hw.systick.ratio = 1000
+        ql.run(count=100000)
+        self.assertTrue(ql.hw.uart.recv().startswith(b'hello world\nhello world\n'))
+
+        del ql
+
+
+if __name__ == "__main__":
+    unittest.main()
+