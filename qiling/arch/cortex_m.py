#!/usr/bin/env python3
# 
# Cross Platform and Multi Architecture Advanced Binary Emulation Framework
#

from functools import cached_property
from contextlib import ContextDecorator

from unicorn import Uc, UC_ARCH_ARM, UC_MODE_ARM, UC_MODE_MCLASS, UC_MODE_THUMB
from capstone import Cs, CS_ARCH_ARM, CS_MODE_ARM, CS_MODE_MCLASS, CS_MODE_THUMB
from keystone import Ks, KS_ARCH_ARM, KS_MODE_ARM, KS_MODE_THUMB

from qiling import Qiling
from qiling.arch.arm import QlArchARM
from qiling.arch import cortex_m_const
from qiling.arch.register import QlRegisterManager
from qiling.arch.cortex_m_const import IRQ, EXC_RETURN, CONTROL, EXCP
from qiling.const import QL_ARCH, QL_ENDIAN, QL_VERBOSE
from qiling.exception import QlErrorNotImplemented

class QlInterruptContext(ContextDecorator):
    def __init__(self, ql: Qiling):
        self.ql = ql
        self.reg_context = ['xpsr', 'pc', 'lr', 'r12', 'r3', 'r2', 'r1', 'r0']

    def __enter__(self):
        for reg in self.reg_context:
            val = self.ql.arch.regs.read(reg)
            self.ql.arch.stack_push(val)
        
        if self.ql.verbose >= QL_VERBOSE.DISASM:
            self.ql.log.info(f'Enter into interrupt')

    def __exit__(self, *exc):
        retval = self.ql.arch.effective_pc
        if retval & EXC_RETURN.MASK != EXC_RETURN.MASK:
            self.ql.log.warning('Interrupt Crash')
            self.ql.stop()

        else:
            # Exit handler mode
            self.ql.arch.regs.write('ipsr', 0)

            # switch the stack accroding exc_return
            old_ctrl = self.ql.arch.regs.read('control')
            if retval & EXC_RETURN.RETURN_SP:
                self.ql.arch.regs.write('control', old_ctrl |  CONTROL.SPSEL)            
            else:
                self.ql.arch.regs.write('control', old_ctrl & ~CONTROL.SPSEL)

            # Restore stack
            for reg in reversed(self.reg_context):
                val = self.ql.arch.stack_pop()
                if reg == 'xpsr':                
                    self.ql.arch.regs.write('XPSR_NZCVQG', val)
                else:
                    self.ql.arch.regs.write(reg, val)        

        if self.ql.verbose >= QL_VERBOSE.DISASM:
            self.ql.log.info('Exit from interrupt')

class QlArchCORTEX_M(QlArchARM):
    type = QL_ARCH.ARM
    bits = 32

    def __init__(self, ql: Qiling):
        super().__init__(ql, endian=QL_ENDIAN.EL, thumb=True)

    @cached_property
    def uc(self):
        return Uc(UC_ARCH_ARM, UC_MODE_ARM + UC_MODE_MCLASS + UC_MODE_THUMB)

    @cached_property
    def regs(self) -> QlRegisterManager:
        regs_map = cortex_m_const.reg_map
        pc_reg = 'pc'
        sp_reg = 'sp'

        return QlRegisterManager(self.uc, regs_map, pc_reg, sp_reg)

    @cached_property
    def disassembler(self) -> Cs:
        return Cs(CS_ARCH_ARM, CS_MODE_ARM + CS_MODE_MCLASS + CS_MODE_THUMB)

    @cached_property
    def assembler(self) -> Ks:
        return Ks(KS_ARCH_ARM, KS_MODE_ARM + KS_MODE_THUMB)
<<<<<<< HEAD
    
    @property
    def thumb(self):
        return 1
=======

    @property
    def is_thumb(self) -> bool:
        return True

    @property
    def endian(self) -> QL_ENDIAN:
        return QL_ENDIAN.EL

    def step(self):
        self.ql.emu_start(self.effective_pc, 0, count=1)
        self.ql.hw.step()

    def stop(self):
        self.ql.emu_stop()
        self.runable = False

    def run(self, count=-1, end=None):
        self.runable = True

        if type(end) is int:
            end |= 1        
        
        while self.runable and count != 0:
            if self.effective_pc == end:
                break

            self.step()
            count -= 1    
>>>>>>> 8e7fdf82

    def is_handler_mode(self):
        return self.regs.ipsr > 1

    def using_psp(self):
        return not self.is_handler_mode() and (self.regs.control & CONTROL.SPSEL) > 0

    def init_context(self):
        self.regs.lr = 0xffffffff
        self.regs.msp = self.ql.mem.read_ptr(0x0)
        self.regs.pc = self.ql.mem.read_ptr(0x4)

    def unicorn_exception_handler(self, ql, intno):
        forward_mapper = {
            EXCP.UDEF           : IRQ.HARD_FAULT,    # undefined instruction
            EXCP.SWI            : IRQ.SVCALL,        # software interrupt
            EXCP.PREFETCH_ABORT : IRQ.HARD_FAULT,
            EXCP.DATA_ABORT     : IRQ.HARD_FAULT,
            EXCP.EXCEPTION_EXIT : IRQ.NOTHING,
            # EXCP.KERNEL_TRAP    : IRQ.NOTHING,
            # EXCP.HVC            : IRQ.NOTHING,
            # EXCP.HYP_TRAP       : IRQ.NOTHING,
            # EXCP.SMC            : IRQ.NOTHING,
            # EXCP.VIRQ           : IRQ.NOTHING,
            # EXCP.VFIQ           : IRQ.NOTHING,
            # EXCP.SEMIHOST       : IRQ.NOTHING,
            EXCP.NOCP           : IRQ.USAGE_FAULT,   # v7M NOCP UsageFault
            EXCP.INVSTATE       : IRQ.USAGE_FAULT,   # v7M INVSTATE UsageFault
            EXCP.STKOF          : IRQ.USAGE_FAULT,   # v8M STKOF UsageFault
            # EXCP.LAZYFP         : IRQ.NOTHING,
            # EXCP.LSERR          : IRQ.NOTHING,
            EXCP.UNALIGNED      : IRQ.USAGE_FAULT,   # v7M UNALIGNED UsageFault
        }

        ql.emu_stop()

        try:
            handle = forward_mapper.get(intno)
            if handle != IRQ.NOTHING:
                ql.hw.nvic.set_pending(handle)
        except IndexError:
            raise QlErrorNotImplemented(f'Unhandled interrupt number ({intno})')

<<<<<<< HEAD
    def interrupt_handler(self, ql, intno):
        basepri = self.ql.reg.read('basepri') & 0xf0
=======
    def hard_interrupt_handler(self, ql, intno):
        basepri = self.regs.basepri & 0xf0
>>>>>>> 8e7fdf82
        if basepri and basepri <= ql.hw.nvic.get_priority(intno):
            return

        if intno > IRQ.HARD_FAULT and (self.regs.primask & 0x1):
            return

        if intno != IRQ.NMI and (self.regs.faultmask & 0x1):
            return

        if ql.verbose >= QL_VERBOSE.DISASM:
            ql.log.debug(f'Handle the intno: {intno}')

        with QlInterruptContext(ql):
            isr = intno + 16
            offset = isr * 4

            entry = ql.mem.read_ptr(offset)
            exc_return = 0xFFFFFFFD if self.using_psp() else 0xFFFFFFF9        

            self.regs.write('ipsr', isr)
            self.regs.write('pc', entry)
            self.regs.write('lr', exc_return) 

            self.ql.emu_start(self.effective_pc, 0, count=0xffffff)
<|MERGE_RESOLUTION|>--- conflicted
+++ resolved
@@ -1,197 +1,160 @@
-#!/usr/bin/env python3
-# 
-# Cross Platform and Multi Architecture Advanced Binary Emulation Framework
-#
-
-from functools import cached_property
-from contextlib import ContextDecorator
-
-from unicorn import Uc, UC_ARCH_ARM, UC_MODE_ARM, UC_MODE_MCLASS, UC_MODE_THUMB
-from capstone import Cs, CS_ARCH_ARM, CS_MODE_ARM, CS_MODE_MCLASS, CS_MODE_THUMB
-from keystone import Ks, KS_ARCH_ARM, KS_MODE_ARM, KS_MODE_THUMB
-
-from qiling import Qiling
-from qiling.arch.arm import QlArchARM
-from qiling.arch import cortex_m_const
-from qiling.arch.register import QlRegisterManager
-from qiling.arch.cortex_m_const import IRQ, EXC_RETURN, CONTROL, EXCP
-from qiling.const import QL_ARCH, QL_ENDIAN, QL_VERBOSE
-from qiling.exception import QlErrorNotImplemented
-
-class QlInterruptContext(ContextDecorator):
-    def __init__(self, ql: Qiling):
-        self.ql = ql
-        self.reg_context = ['xpsr', 'pc', 'lr', 'r12', 'r3', 'r2', 'r1', 'r0']
-
-    def __enter__(self):
-        for reg in self.reg_context:
-            val = self.ql.arch.regs.read(reg)
-            self.ql.arch.stack_push(val)
-        
-        if self.ql.verbose >= QL_VERBOSE.DISASM:
-            self.ql.log.info(f'Enter into interrupt')
-
-    def __exit__(self, *exc):
-        retval = self.ql.arch.effective_pc
-        if retval & EXC_RETURN.MASK != EXC_RETURN.MASK:
-            self.ql.log.warning('Interrupt Crash')
-            self.ql.stop()
-
-        else:
-            # Exit handler mode
-            self.ql.arch.regs.write('ipsr', 0)
-
-            # switch the stack accroding exc_return
-            old_ctrl = self.ql.arch.regs.read('control')
-            if retval & EXC_RETURN.RETURN_SP:
-                self.ql.arch.regs.write('control', old_ctrl |  CONTROL.SPSEL)            
-            else:
-                self.ql.arch.regs.write('control', old_ctrl & ~CONTROL.SPSEL)
-
-            # Restore stack
-            for reg in reversed(self.reg_context):
-                val = self.ql.arch.stack_pop()
-                if reg == 'xpsr':                
-                    self.ql.arch.regs.write('XPSR_NZCVQG', val)
-                else:
-                    self.ql.arch.regs.write(reg, val)        
-
-        if self.ql.verbose >= QL_VERBOSE.DISASM:
-            self.ql.log.info('Exit from interrupt')
-
-class QlArchCORTEX_M(QlArchARM):
-    type = QL_ARCH.ARM
-    bits = 32
-
-    def __init__(self, ql: Qiling):
-        super().__init__(ql, endian=QL_ENDIAN.EL, thumb=True)
-
-    @cached_property
-    def uc(self):
-        return Uc(UC_ARCH_ARM, UC_MODE_ARM + UC_MODE_MCLASS + UC_MODE_THUMB)
-
-    @cached_property
-    def regs(self) -> QlRegisterManager:
-        regs_map = cortex_m_const.reg_map
-        pc_reg = 'pc'
-        sp_reg = 'sp'
-
-        return QlRegisterManager(self.uc, regs_map, pc_reg, sp_reg)
-
-    @cached_property
-    def disassembler(self) -> Cs:
-        return Cs(CS_ARCH_ARM, CS_MODE_ARM + CS_MODE_MCLASS + CS_MODE_THUMB)
-
-    @cached_property
-    def assembler(self) -> Ks:
-        return Ks(KS_ARCH_ARM, KS_MODE_ARM + KS_MODE_THUMB)
-<<<<<<< HEAD
-    
-    @property
-    def thumb(self):
-        return 1
-=======
-
-    @property
-    def is_thumb(self) -> bool:
-        return True
-
-    @property
-    def endian(self) -> QL_ENDIAN:
-        return QL_ENDIAN.EL
-
-    def step(self):
-        self.ql.emu_start(self.effective_pc, 0, count=1)
-        self.ql.hw.step()
-
-    def stop(self):
-        self.ql.emu_stop()
-        self.runable = False
-
-    def run(self, count=-1, end=None):
-        self.runable = True
-
-        if type(end) is int:
-            end |= 1        
-        
-        while self.runable and count != 0:
-            if self.effective_pc == end:
-                break
-
-            self.step()
-            count -= 1    
->>>>>>> 8e7fdf82
-
-    def is_handler_mode(self):
-        return self.regs.ipsr > 1
-
-    def using_psp(self):
-        return not self.is_handler_mode() and (self.regs.control & CONTROL.SPSEL) > 0
-
-    def init_context(self):
-        self.regs.lr = 0xffffffff
-        self.regs.msp = self.ql.mem.read_ptr(0x0)
-        self.regs.pc = self.ql.mem.read_ptr(0x4)
-
-    def unicorn_exception_handler(self, ql, intno):
-        forward_mapper = {
-            EXCP.UDEF           : IRQ.HARD_FAULT,    # undefined instruction
-            EXCP.SWI            : IRQ.SVCALL,        # software interrupt
-            EXCP.PREFETCH_ABORT : IRQ.HARD_FAULT,
-            EXCP.DATA_ABORT     : IRQ.HARD_FAULT,
-            EXCP.EXCEPTION_EXIT : IRQ.NOTHING,
-            # EXCP.KERNEL_TRAP    : IRQ.NOTHING,
-            # EXCP.HVC            : IRQ.NOTHING,
-            # EXCP.HYP_TRAP       : IRQ.NOTHING,
-            # EXCP.SMC            : IRQ.NOTHING,
-            # EXCP.VIRQ           : IRQ.NOTHING,
-            # EXCP.VFIQ           : IRQ.NOTHING,
-            # EXCP.SEMIHOST       : IRQ.NOTHING,
-            EXCP.NOCP           : IRQ.USAGE_FAULT,   # v7M NOCP UsageFault
-            EXCP.INVSTATE       : IRQ.USAGE_FAULT,   # v7M INVSTATE UsageFault
-            EXCP.STKOF          : IRQ.USAGE_FAULT,   # v8M STKOF UsageFault
-            # EXCP.LAZYFP         : IRQ.NOTHING,
-            # EXCP.LSERR          : IRQ.NOTHING,
-            EXCP.UNALIGNED      : IRQ.USAGE_FAULT,   # v7M UNALIGNED UsageFault
-        }
-
-        ql.emu_stop()
-
-        try:
-            handle = forward_mapper.get(intno)
-            if handle != IRQ.NOTHING:
-                ql.hw.nvic.set_pending(handle)
-        except IndexError:
-            raise QlErrorNotImplemented(f'Unhandled interrupt number ({intno})')
-
-<<<<<<< HEAD
-    def interrupt_handler(self, ql, intno):
-        basepri = self.ql.reg.read('basepri') & 0xf0
-=======
-    def hard_interrupt_handler(self, ql, intno):
-        basepri = self.regs.basepri & 0xf0
->>>>>>> 8e7fdf82
-        if basepri and basepri <= ql.hw.nvic.get_priority(intno):
-            return
-
-        if intno > IRQ.HARD_FAULT and (self.regs.primask & 0x1):
-            return
-
-        if intno != IRQ.NMI and (self.regs.faultmask & 0x1):
-            return
-
-        if ql.verbose >= QL_VERBOSE.DISASM:
-            ql.log.debug(f'Handle the intno: {intno}')
-
-        with QlInterruptContext(ql):
-            isr = intno + 16
-            offset = isr * 4
-
-            entry = ql.mem.read_ptr(offset)
-            exc_return = 0xFFFFFFFD if self.using_psp() else 0xFFFFFFF9        
-
-            self.regs.write('ipsr', isr)
-            self.regs.write('pc', entry)
-            self.regs.write('lr', exc_return) 
-
-            self.ql.emu_start(self.effective_pc, 0, count=0xffffff)
+#!/usr/bin/env python3
+# 
+# Cross Platform and Multi Architecture Advanced Binary Emulation Framework
+#
+
+from functools import cached_property
+from contextlib import ContextDecorator
+
+from unicorn import Uc, UC_ARCH_ARM, UC_MODE_ARM, UC_MODE_MCLASS, UC_MODE_THUMB
+from capstone import Cs, CS_ARCH_ARM, CS_MODE_ARM, CS_MODE_MCLASS, CS_MODE_THUMB
+from keystone import Ks, KS_ARCH_ARM, KS_MODE_ARM, KS_MODE_THUMB
+
+from qiling import Qiling
+from qiling.arch.arm import QlArchARM
+from qiling.arch import cortex_m_const
+from qiling.arch.register import QlRegisterManager
+from qiling.arch.cortex_m_const import IRQ, EXC_RETURN, CONTROL, EXCP
+from qiling.const import QL_ARCH, QL_ENDIAN, QL_VERBOSE
+from qiling.exception import QlErrorNotImplemented
+
+class QlInterruptContext(ContextDecorator):
+    def __init__(self, ql: Qiling):
+        self.ql = ql
+        self.reg_context = ['xpsr', 'pc', 'lr', 'r12', 'r3', 'r2', 'r1', 'r0']
+
+    def __enter__(self):
+        for reg in self.reg_context:
+            val = self.ql.arch.regs.read(reg)
+            self.ql.arch.stack_push(val)
+        
+        if self.ql.verbose >= QL_VERBOSE.DISASM:
+            self.ql.log.info(f'Enter into interrupt')
+
+    def __exit__(self, *exc):
+        retval = self.ql.arch.effective_pc
+        if retval & EXC_RETURN.MASK != EXC_RETURN.MASK:
+            self.ql.log.warning('Interrupt Crash')
+            self.ql.stop()
+
+        else:
+            # Exit handler mode
+            self.ql.arch.regs.write('ipsr', 0)
+
+            # switch the stack accroding exc_return
+            old_ctrl = self.ql.arch.regs.read('control')
+            if retval & EXC_RETURN.RETURN_SP:
+                self.ql.arch.regs.write('control', old_ctrl |  CONTROL.SPSEL)            
+            else:
+                self.ql.arch.regs.write('control', old_ctrl & ~CONTROL.SPSEL)
+
+            # Restore stack
+            for reg in reversed(self.reg_context):
+                val = self.ql.arch.stack_pop()
+                if reg == 'xpsr':                
+                    self.ql.arch.regs.write('XPSR_NZCVQG', val)
+                else:
+                    self.ql.arch.regs.write(reg, val)        
+
+        if self.ql.verbose >= QL_VERBOSE.DISASM:
+            self.ql.log.info('Exit from interrupt')
+
+class QlArchCORTEX_M(QlArchARM):
+    type = QL_ARCH.ARM
+    bits = 32
+
+    def __init__(self, ql: Qiling):
+        super().__init__(ql, endian=QL_ENDIAN.EL, thumb=True)
+
+    @cached_property
+    def uc(self):
+        return Uc(UC_ARCH_ARM, UC_MODE_ARM + UC_MODE_MCLASS + UC_MODE_THUMB)
+
+    @cached_property
+    def regs(self) -> QlRegisterManager:
+        regs_map = cortex_m_const.reg_map
+        pc_reg = 'pc'
+        sp_reg = 'sp'
+
+        return QlRegisterManager(self.uc, regs_map, pc_reg, sp_reg)
+
+    @cached_property
+    def disassembler(self) -> Cs:
+        return Cs(CS_ARCH_ARM, CS_MODE_ARM + CS_MODE_MCLASS + CS_MODE_THUMB)
+
+    @cached_property
+    def assembler(self) -> Ks:
+        return Ks(KS_ARCH_ARM, KS_MODE_ARM + KS_MODE_THUMB)
+    
+    @property
+    def is_thumb(self):
+        return True
+
+    def is_handler_mode(self):
+        return self.regs.ipsr > 1
+
+    def using_psp(self):
+        return not self.is_handler_mode() and (self.regs.control & CONTROL.SPSEL) > 0
+
+    def init_context(self):
+        self.regs.lr = 0xffffffff
+        self.regs.msp = self.ql.mem.read_ptr(0x0)
+        self.regs.pc = self.ql.mem.read_ptr(0x4)
+
+    def unicorn_exception_handler(self, ql, intno):
+        forward_mapper = {
+            EXCP.UDEF           : IRQ.HARD_FAULT,    # undefined instruction
+            EXCP.SWI            : IRQ.SVCALL,        # software interrupt
+            EXCP.PREFETCH_ABORT : IRQ.HARD_FAULT,
+            EXCP.DATA_ABORT     : IRQ.HARD_FAULT,
+            EXCP.EXCEPTION_EXIT : IRQ.NOTHING,
+            # EXCP.KERNEL_TRAP    : IRQ.NOTHING,
+            # EXCP.HVC            : IRQ.NOTHING,
+            # EXCP.HYP_TRAP       : IRQ.NOTHING,
+            # EXCP.SMC            : IRQ.NOTHING,
+            # EXCP.VIRQ           : IRQ.NOTHING,
+            # EXCP.VFIQ           : IRQ.NOTHING,
+            # EXCP.SEMIHOST       : IRQ.NOTHING,
+            EXCP.NOCP           : IRQ.USAGE_FAULT,   # v7M NOCP UsageFault
+            EXCP.INVSTATE       : IRQ.USAGE_FAULT,   # v7M INVSTATE UsageFault
+            EXCP.STKOF          : IRQ.USAGE_FAULT,   # v8M STKOF UsageFault
+            # EXCP.LAZYFP         : IRQ.NOTHING,
+            # EXCP.LSERR          : IRQ.NOTHING,
+            EXCP.UNALIGNED      : IRQ.USAGE_FAULT,   # v7M UNALIGNED UsageFault
+        }
+
+        ql.emu_stop()
+
+        try:
+            handle = forward_mapper.get(intno)
+            if handle != IRQ.NOTHING:
+                ql.hw.nvic.set_pending(handle)
+        except IndexError:
+            raise QlErrorNotImplemented(f'Unhandled interrupt number ({intno})')
+
+    def interrupt_handler(self, ql, intno):
+        basepri = self.regs.basepri & 0xf0
+        if basepri and basepri <= ql.hw.nvic.get_priority(intno):
+            return
+
+        if intno > IRQ.HARD_FAULT and (self.regs.primask & 0x1):
+            return
+
+        if intno != IRQ.NMI and (self.regs.faultmask & 0x1):
+            return
+
+        if ql.verbose >= QL_VERBOSE.DISASM:
+            ql.log.debug(f'Handle the intno: {intno}')
+
+        with QlInterruptContext(ql):
+            isr = intno + 16
+            offset = isr * 4
+
+            entry = ql.mem.read_ptr(offset)
+            exc_return = 0xFFFFFFFD if self.using_psp() else 0xFFFFFFF9        
+
+            self.regs.write('ipsr', isr)
+            self.regs.write('pc', entry)
+            self.regs.write('lr', exc_return) 
+
+            self.ql.emu_start(self.effective_pc, 0, count=0xffffff)