#!/usr/bin/env python3
# 
# Cross Platform and Multi Architecture Advanced Binary Emulation Framework
#

from functools import cached_property

from unicorn import Uc, UC_ARCH_ARM, UC_MODE_ARM, UC_MODE_THUMB, UC_MODE_BIG_ENDIAN
from capstone import Cs, CS_ARCH_ARM, CS_MODE_ARM, CS_MODE_THUMB, CS_MODE_BIG_ENDIAN
from keystone import Ks, KS_ARCH_ARM, KS_MODE_ARM, KS_MODE_THUMB, KS_MODE_BIG_ENDIAN

from qiling import Qiling
from qiling.arch.arch import QlArch
from qiling.arch import arm_const
from qiling.arch.register import QlRegisterManager
from qiling.const import QL_ARCH, QL_ENDIAN

class QlArchARM(QlArch):
    type = QL_ARCH.ARM
    bits = 32

    def __init__(self, ql: Qiling, endian: QL_ENDIAN, thumb: bool):
        super().__init__(ql)

        self._init_endian = endian
        self._init_thumb = thumb

        self.arm_get_tls_addr = 0xFFFF0FE0

    @cached_property
    def uc(self) -> Uc:
        mode = UC_MODE_ARM

        if self._init_endian == QL_ENDIAN.EB:
            mode += UC_MODE_BIG_ENDIAN

        if self._init_thumb:
            mode += UC_MODE_THUMB

        return Uc(UC_ARCH_ARM, mode)

    @cached_property
    def regs(self) -> QlRegisterManager:
        regs_map = arm_const.reg_map
        pc_reg = 'pc'
        sp_reg = 'sp'

        return QlRegisterManager(self.uc, regs_map, pc_reg, sp_reg)

    @property
    def is_thumb(self) -> bool:
        return bool(self.regs.cpsr & (1 << 5))

    @property
    def endian(self) -> QL_ENDIAN:
        # FIXME: ARM is a bi-endian architecture which allows flipping core endianess
        # while running. endianess is tested in runtime through CPSR[9], however unicorn
        # doesn't reflect the endianess correctly through that bit.
        # @see: https://github.com/unicorn-engine/unicorn/issues/1542
        #
        # we work around this by using the initial endianess configuration, even though
        # it might have been changed since.
        #
        # return QL_ENDIAN.EB if self.regs.cpsr & (1 << 9) else QL_ENDIAN.EL

        return self._init_endian

    @property
    def effective_pc(self) -> int:
        """Get effective PC value, taking Thumb mode into account.
        """

<<<<<<< HEAD
    # get PC
    def get_pc(self) -> int:
        return self.ql.reg.pc | self.thumb

    @property
    def thumb(self) -> int:
        """ Thumb execution state bit """
        
        return (self.ql.reg.cpsr >> 5) & 1
=======
        # append 1 to pc if in thumb mode, or 0 otherwise
        return self.regs.pc + int(self.is_thumb)
>>>>>>> 8e7fdf82

    @property
    def disassembler(self) -> Cs:
        # note: we do not cache the disassembler instance; rather we refresh it
        # each time to make sure current endianess and thumb mode are taken into
        # account

<<<<<<< HEAD
        if self.ql.archtype == QL_ARCH.ARM:
            # FIXME: mode should take endianess into account
            mode = CS_MODE_THUMB if self.thumb else CS_MODE_ARM
=======
        mode = CS_MODE_ARM
>>>>>>> 8e7fdf82

        if self.endian == QL_ENDIAN.EB:
            mode += CS_MODE_BIG_ENDIAN

        if self.is_thumb:
            mode += CS_MODE_THUMB

        return Cs(CS_ARCH_ARM, mode)

    @property
    def assembler(self) -> Ks:
        # note: we do not cache the assembler instance; rather we refresh it
        # each time to make sure current endianess and thumb mode are taken into
        # account

<<<<<<< HEAD
        if self.ql.archtype == QL_ARCH.ARM:
            # FIXME: mode should take endianess into account
            mode = KS_MODE_THUMB if self.thumb else KS_MODE_ARM
=======
        mode = KS_MODE_ARM
>>>>>>> 8e7fdf82

        if self.endian == QL_ENDIAN.EB:
            mode += KS_MODE_BIG_ENDIAN

        if self.is_thumb:
            mode += KS_MODE_THUMB

        return Ks(KS_ARCH_ARM, mode)

    def enable_vfp(self) -> None:
<<<<<<< HEAD
        self.ql.reg.c1_c0_2 = self.ql.reg.c1_c0_2 | (0xf << 20)

        if self.ql.archendian == QL_ENDIAN.EB:
            self.ql.reg.fpexc = 0x40000000
            #self.ql.reg.fpexc = 0x00000040
        else:
            self.ql.reg.fpexc = 0x40000000
    
    """
    set_tls
    """
    def init_get_tls(self):
        self.ql.mem.map(0xFFFF0000, 0x1000, info="[arm_tls]")
        """
        'adr r0, data; ldr r0, [r0]; mov pc, lr; data:.ascii "\x00\x00"'
        """
        sc = b'\x04\x00\x8f\xe2\x00\x00\x90\xe5\x0e\xf0\xa0\xe1\x00\x00\x00\x00'

        # if ql.archendian == QL_ENDIAN.EB:
        #    sc = swap_endianess(sc)

        self.ql.mem.write(self.ql.arch.arm_get_tls_addr, sc)
        self.ql.log.debug("Set init_kernel_get_tls")    

    def swap_endianess(self, s: bytes, blksize=4) -> bytes:
        blocks = (s[i:i + blksize] for i in range(0, len(s), blksize))
=======
        # set full access to cp10 and cp11
        self.regs.c1_c0_2 = self.regs.c1_c0_2 | (0b11 << 20) | (0b11 << 22)
>>>>>>> 8e7fdf82

        self.regs.fpexc = (1 << 30)<|MERGE_RESOLUTION|>--- conflicted
+++ resolved
@@ -70,20 +70,8 @@
         """Get effective PC value, taking Thumb mode into account.
         """
 
-<<<<<<< HEAD
-    # get PC
-    def get_pc(self) -> int:
-        return self.ql.reg.pc | self.thumb
-
-    @property
-    def thumb(self) -> int:
-        """ Thumb execution state bit """
-        
-        return (self.ql.reg.cpsr >> 5) & 1
-=======
         # append 1 to pc if in thumb mode, or 0 otherwise
         return self.regs.pc + int(self.is_thumb)
->>>>>>> 8e7fdf82
 
     @property
     def disassembler(self) -> Cs:
@@ -91,13 +79,7 @@
         # each time to make sure current endianess and thumb mode are taken into
         # account
 
-<<<<<<< HEAD
-        if self.ql.archtype == QL_ARCH.ARM:
-            # FIXME: mode should take endianess into account
-            mode = CS_MODE_THUMB if self.thumb else CS_MODE_ARM
-=======
         mode = CS_MODE_ARM
->>>>>>> 8e7fdf82
 
         if self.endian == QL_ENDIAN.EB:
             mode += CS_MODE_BIG_ENDIAN
@@ -113,13 +95,7 @@
         # each time to make sure current endianess and thumb mode are taken into
         # account
 
-<<<<<<< HEAD
-        if self.ql.archtype == QL_ARCH.ARM:
-            # FIXME: mode should take endianess into account
-            mode = KS_MODE_THUMB if self.thumb else KS_MODE_ARM
-=======
         mode = KS_MODE_ARM
->>>>>>> 8e7fdf82
 
         if self.endian == QL_ENDIAN.EB:
             mode += KS_MODE_BIG_ENDIAN
@@ -130,36 +106,7 @@
         return Ks(KS_ARCH_ARM, mode)
 
     def enable_vfp(self) -> None:
-<<<<<<< HEAD
-        self.ql.reg.c1_c0_2 = self.ql.reg.c1_c0_2 | (0xf << 20)
-
-        if self.ql.archendian == QL_ENDIAN.EB:
-            self.ql.reg.fpexc = 0x40000000
-            #self.ql.reg.fpexc = 0x00000040
-        else:
-            self.ql.reg.fpexc = 0x40000000
-    
-    """
-    set_tls
-    """
-    def init_get_tls(self):
-        self.ql.mem.map(0xFFFF0000, 0x1000, info="[arm_tls]")
-        """
-        'adr r0, data; ldr r0, [r0]; mov pc, lr; data:.ascii "\x00\x00"'
-        """
-        sc = b'\x04\x00\x8f\xe2\x00\x00\x90\xe5\x0e\xf0\xa0\xe1\x00\x00\x00\x00'
-
-        # if ql.archendian == QL_ENDIAN.EB:
-        #    sc = swap_endianess(sc)
-
-        self.ql.mem.write(self.ql.arch.arm_get_tls_addr, sc)
-        self.ql.log.debug("Set init_kernel_get_tls")    
-
-    def swap_endianess(self, s: bytes, blksize=4) -> bytes:
-        blocks = (s[i:i + blksize] for i in range(0, len(s), blksize))
-=======
         # set full access to cp10 and cp11
         self.regs.c1_c0_2 = self.regs.c1_c0_2 | (0b11 << 20) | (0b11 << 22)
->>>>>>> 8e7fdf82
 
         self.regs.fpexc = (1 << 30)