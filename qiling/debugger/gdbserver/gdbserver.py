--- conflicted
+++ resolved
@@ -127,11 +127,7 @@
 
             def handle_c(subcmd):
                 self.gdb.resume_emu(self.ql.register(self.pc_reg))
-<<<<<<< HEAD
-                if (self.ql.ostype in (QL_OS.LINUX, QL_OS.FREEBSD) and self.gdb.bp_list in ([self.ql.loader.elf_entry], [self.ql.loader.entry_point])) or self.gdb.bp_list in ([self.ql.loader.entry_point]):
-=======
                 if self.gdb.bp_list is ([self.entry_point]):
->>>>>>> 65595ce5
                     self.send("W00")
                 else:
                     self.send(('S%.2x' % GDB_SIGNAL_TRAP))
