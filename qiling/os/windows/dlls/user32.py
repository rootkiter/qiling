--- conflicted
+++ resolved
@@ -506,11 +506,7 @@
     size, string = printf(ql, address, format_string, p_args, "wsprintfW", wstring=True)
 
     count = format_string.count('%')
-<<<<<<< HEAD
-    if self.ql.archtype == QL_ARCH.X8664:
-=======
     if ql.archtype== QL_ARCH.X8664:
->>>>>>> 7bc47c24
         # We must pop the stack correctly
         raise QlErrorNotImplemented("[!] API not implemented")
 
@@ -530,7 +526,7 @@
     size, string = printf(ql, address, format_string, p_args, "sprintf", wstring=True)
 
     count = format_string.count('%')
-    if ql.archtype== QL_ARCH.X8664:
+    if ql.archtype == QL_ARCH.X8664:
         # We must pop the stack correctly
         raise QlErrorNotImplemented("[!] API not implemented")
 
