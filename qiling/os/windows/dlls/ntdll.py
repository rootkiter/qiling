--- conflicted
+++ resolved
@@ -50,11 +50,7 @@
     ql.dprint(D_RPRT, "[=] The sample is checking the debugger via QueryInformationProcess ")
     ql.mem.write(dst, value)
     if pt_res != 0:
-<<<<<<< HEAD
-        self.ql.mem.write(pt_res, 0x4.to_bytes(1, byteorder="little"))
-=======
         ql.mem.write(pt_res, 0x8.to_bytes(1, byteorder="little"))
->>>>>>> 7bc47c24
 
     return STATUS_SUCCESS
 
