#!/usr/bin/env python3
#
# Cross Platform and Multi Architecture Advanced Binary Emulation Framework
# Built on top of Unicorn emulator (www.unicorn-engine.org)

import struct, time, os

from qiling.os.windows.const import *
from qiling.os.const import *
from qiling.os.windows.fncc import *
from qiling.os.windows.utils import *
from qiling.os.windows.thread import *
from qiling.os.windows.handle import *
from qiling.exception import *
from qiling.const import *

# DWORD_PTR SHGetFileInfoW(
#   LPCWSTR     pszPath,
#   DWORD       dwFileAttributes,
#   SHFILEINFOW *psfi,
#   UINT        cbFileInfo,
#   UINT        uFlags
# );
@winapi(cc=STDCALL, params={
    "pszPath": WSTRING,
    "dwFileAttributes": DWORD,
    "psfi": POINTER,
    "cbFileInfo": UINT,
    "uFlags": UINT
})
def hook_SHGetFileInfoW(ql, address, params):
    flags = params["uFlags"]
    if flags == SHGFI_LARGEICON:
        return 1
    else:
        ql.dprint(D_INFO, flags)
        raise QlErrorNotImplemented("[!] API not implemented")


def _ShellExecute(ql, dic: dict):
    handle_window = int.from_bytes(dic["hwnd"], byteorder="little") if not isinstance(dic["hwnd"], int) else dic["hwnd"]
    pt_operation = int.from_bytes(dic["lpVerb"], byteorder="little") if not isinstance(dic["lpVerb"], int) \
        else dic["lpVerb"]
    pt_file = int.from_bytes(dic["lpFile"], byteorder="little") if not isinstance(dic["lpFile"], int) else dic["lpFile"]
    pt_params = int.from_bytes(dic["lpParameters"], byteorder="little") if not isinstance(dic["lpParameters"], int) \
        else dic["lpParameters"]
    pt_directory = int.from_bytes(dic["lpDirectory"], byteorder="little") if not isinstance(dic["lpDirectory"], int) \
        else dic["lpDirectory"]

    operation = read_wstring(ql, pt_operation) if pt_operation != 0 else ""
    params = read_wstring(ql, pt_params) if pt_params != 0 else ""
    file = read_wstring(ql, pt_file) if pt_file != 0 else ""
    directory = read_wstring(ql, pt_file) if pt_directory != 0 else ""
    show = int.from_bytes(dic["nShow"], byteorder="little") if not isinstance(dic["nShow"], int) else dic["nShow"]

    ql.dprint(D_RPRT, "[=] Sample executed a shell command!")
    ql.dprint(D_RPRT, "[-] Operation: %s " % operation)
    ql.dprint(D_RPRT, "[-] Parameters: %s " % params)
    ql.dprint(D_RPRT, "[-] File: %s " % file)
    ql.dprint(D_RPRT, "[-] Directory: %s " % directory)
    if show == SW_HIDE:
        ql.dprint(D_RPRT, "[=] Sample is creating a hidden window!")
    if operation == "runas":
        ql.dprint(D_RPRT, "[=] Sample is executing shell command as administrator!")
    process = QlWindowsThread(ql, status=0, isFake=True)
    handle = Handle(obj=process)
    ql.os.handle_manager.append(handle)
    return handle


# typedef struct _SHELLEXECUTEINFOA {
#   DWORD     cbSize;
#   ULONG     fMask;
#   HWND      hwnd;
#   LPCSTR    lpVerb;
#   LPCSTR    lpFile;
#   LPCSTR    lpParameters;
#   LPCSTR    lpDirectory;
#   int       nShow;
#   HINSTANCE hInstApp;
#   void      *lpIDList;
#   LPCSTR    lpClass;
#   HKEY      hkeyClass;
#   DWORD     dwHotKey;
#   union {
#     HANDLE hIcon;
#     HANDLE hMonitor;
#   } DUMMYUNIONNAME;
#   HANDLE    hProcess;
# } SHELLEXECUTEINFOA, *LPSHELLEXECUTEINFOA;


# BOOL ShellExecuteExW(
#   SHELLEXECUTEINFOA *pExecInfo
# );
@winapi(cc=STDCALL, params={
    "pExecInfo": POINTER
})
def hook_ShellExecuteExW(ql, address, params):
    pointer = params["pExecInfo"]

<<<<<<< HEAD
    shell_execute_info = {"cbSize": self.ql.mem.read(pointer, 4),
                          "fMask": self.ql.mem.read(pointer + 4, 4),
                          "hwnd": self.ql.mem.read(pointer + 8, self.ql.pointersize),
                          "lpVerb": self.ql.mem.read(pointer + 8 + self.ql.pointersize, self.ql.pointersize),
                          "lpFile": self.ql.mem.read(pointer + 8 + self.ql.pointersize * 2, self.ql.pointersize),
                          "lpParameters": self.ql.mem.read(pointer + 8 + self.ql.pointersize * 3, self.ql.pointersize),
                          "lpDirectory": self.ql.mem.read(pointer + 8 + self.ql.pointersize * 4, self.ql.pointersize),
                          "nShow": self.ql.mem.read(pointer + 8 + self.ql.pointersize * 5, 4),
                          "hInstApp": self.ql.mem.read(pointer + 12 + self.ql.pointersize * 5, 4),  # Must be > 32 for success
                          "lpIDList": self.ql.mem.read(pointer + 16 + self.ql.pointersize * 5, self.ql.pointersize),
                          "lpClass": self.ql.mem.read(pointer + 16 + self.ql.pointersize * 6, self.ql.pointersize),
                          "hkeyClass": self.ql.mem.read(pointer + 16 + self.ql.pointersize * 7, self.ql.pointersize),
                          "dwHotKey": self.ql.mem.read(pointer + 16 + self.ql.pointersize * 8, 4),
                          "dummy": self.ql.mem.read(pointer + 20 + self.ql.pointersize * 8, self.ql.pointersize),
                          "hprocess": self.ql.mem.read(pointer + 20 + self.ql.pointersize * 9, self.ql.pointersize),
=======
    shell_execute_info = {"cbSize": ql.mem.read(pointer, 4),
                          "fMask": ql.mem.read(pointer + 4, 4),
                          "hwnd": ql.mem.read(pointer + 8, ql.pointersize),
                          "lpVerb": ql.mem.read(pointer + 8 + ql.pointersize, ql.pointersize),
                          "lpFile": ql.mem.read(pointer + 8 + ql.pointersize * 2, ql.pointersize),
                          "lpParameters": ql.mem.read(pointer + 8 + ql.pointersize * 3, ql.pointersize),
                          "lpDirectory": ql.mem.read(pointer + 8 + ql.pointersize * 4, ql.pointersize),
                          "nShow": ql.mem.read(pointer + 8 + ql.pointersize * 5, 4),
                          "hInstApp": ql.mem.read(pointer + 12 + ql.pointersize * 5, 4),  # Must be > 32 for success
                          "lpIDList": ql.mem.read(pointer + 16 + ql.pointersize * 5, ql.pointersize),
                          "lpClass": ql.mem.read(pointer + 16 + ql.pointersize * 6, ql.pointersize),
                          "hkeyClass": ql.mem.read(pointer + 16 + ql.pointersize * 7, ql.pointersize),
                          "dwHotKey": ql.mem.read(pointer + 16 + ql.pointersize * 8, 4),
                          "dummy": ql.mem.read(pointer + 20 + ql.pointersize * 8, ql.pointersize),
                          "hprocess": ql.mem.read(pointer + 20 + ql.pointersize * 9, ql.pointersize),
>>>>>>> 7bc47c24
                          }

    handle = _ShellExecute(ql, shell_execute_info)

    # Write results
    shell_execute_info["hInstApp"] = 0x21.to_bytes(4, byteorder="little")
<<<<<<< HEAD
    shell_execute_info["hprocess"] = self.ql.pack(handle.id)
=======
    shell_execute_info["hprocess"] = ql.pack(handle.id)
>>>>>>> 7bc47c24
    # Check everything is correct
    values = b"".join(shell_execute_info.values())
    assert len(values) == shell_execute_info["cbSize"][0]

    # Rewrite memory
<<<<<<< HEAD
    self.ql.mem.write(pointer, values)
=======
    ql.mem.write(pointer, values)
>>>>>>> 7bc47c24
    return 1


# HINSTANCE ShellExecuteW(
#   HWND    hwnd,
#   LPCWSTR lpOperation,
#   LPCWSTR lpFile,
#   LPCWSTR lpParameters,
#   LPCWSTR lpDirectory,
#   INT     nShowCmd
# );
@winapi(cc=STDCALL, params={
    "hwnd": HANDLE,
    "lpVerb": POINTER,
    "lpFile": POINTER,
    "lpParameters": POINTER,
    "lpDirectory": POINTER,
    "nShow": INT
})
def hook_ShellExecuteW(ql, address, params):
    _ = _ShellExecute(ql, params)
    return 33


# BOOL SHGetSpecialFolderPathW(
#   HWND   hwnd,
#   LPWSTR pszPath,
#   int    csidl,
#   BOOL   fCreate
# );
@winapi(cc=STDCALL, params={
    "hwnd": HANDLE,
    "pszPath": POINTER,
    "csidl": INT,
    "fCreate": BOOL
})
def hook_SHGetSpecialFolderPathW(ql, address, params):
    directory_id = params["csidl"]
    dst = params["pszPath"]
    if directory_id == CSIDL_COMMON_APPDATA:
        path = str(ql.os.profile["PATHS"]["drive"]) + str(ql.os.profile["PATHS"]["user"]) + str(ql.os.profile["USER"]["user"]) + "\\" + str(ql.os.profile["PATHS"]["appdata"])
        # We always create the directory
        appdata_dir = path.split("C:\\")[1].replace("\\", "/")
        ql.dprint(D_INFO, "[+] dir path: %s" % path)
        path_emulated = os.path.join(ql.rootfs, appdata_dir)
        ql.dprint(D_INFO, "[!] emulated path: %s" % path_emulated)
        ql.mem.write(dst, (path + "\x00").encode("utf-16le"))
        # FIXME: Somehow winodws path is wrong
        if not os.path.exists(path_emulated):
            try:
                os.makedirs(path_emulated, 0o755)
                ql.dprint(D_INFO, "[!] os.makedirs completed")
            except:
                ql.dprint(D_INFO, "[!] os.makedirs fail")    
    else:
        raise QlErrorNotImplemented("[!] API not implemented")
    return 1<|MERGE_RESOLUTION|>--- conflicted
+++ resolved
@@ -99,23 +99,6 @@
 def hook_ShellExecuteExW(ql, address, params):
     pointer = params["pExecInfo"]
 
-<<<<<<< HEAD
-    shell_execute_info = {"cbSize": self.ql.mem.read(pointer, 4),
-                          "fMask": self.ql.mem.read(pointer + 4, 4),
-                          "hwnd": self.ql.mem.read(pointer + 8, self.ql.pointersize),
-                          "lpVerb": self.ql.mem.read(pointer + 8 + self.ql.pointersize, self.ql.pointersize),
-                          "lpFile": self.ql.mem.read(pointer + 8 + self.ql.pointersize * 2, self.ql.pointersize),
-                          "lpParameters": self.ql.mem.read(pointer + 8 + self.ql.pointersize * 3, self.ql.pointersize),
-                          "lpDirectory": self.ql.mem.read(pointer + 8 + self.ql.pointersize * 4, self.ql.pointersize),
-                          "nShow": self.ql.mem.read(pointer + 8 + self.ql.pointersize * 5, 4),
-                          "hInstApp": self.ql.mem.read(pointer + 12 + self.ql.pointersize * 5, 4),  # Must be > 32 for success
-                          "lpIDList": self.ql.mem.read(pointer + 16 + self.ql.pointersize * 5, self.ql.pointersize),
-                          "lpClass": self.ql.mem.read(pointer + 16 + self.ql.pointersize * 6, self.ql.pointersize),
-                          "hkeyClass": self.ql.mem.read(pointer + 16 + self.ql.pointersize * 7, self.ql.pointersize),
-                          "dwHotKey": self.ql.mem.read(pointer + 16 + self.ql.pointersize * 8, 4),
-                          "dummy": self.ql.mem.read(pointer + 20 + self.ql.pointersize * 8, self.ql.pointersize),
-                          "hprocess": self.ql.mem.read(pointer + 20 + self.ql.pointersize * 9, self.ql.pointersize),
-=======
     shell_execute_info = {"cbSize": ql.mem.read(pointer, 4),
                           "fMask": ql.mem.read(pointer + 4, 4),
                           "hwnd": ql.mem.read(pointer + 8, ql.pointersize),
@@ -131,28 +114,19 @@
                           "dwHotKey": ql.mem.read(pointer + 16 + ql.pointersize * 8, 4),
                           "dummy": ql.mem.read(pointer + 20 + ql.pointersize * 8, ql.pointersize),
                           "hprocess": ql.mem.read(pointer + 20 + ql.pointersize * 9, ql.pointersize),
->>>>>>> 7bc47c24
                           }
 
     handle = _ShellExecute(ql, shell_execute_info)
 
     # Write results
     shell_execute_info["hInstApp"] = 0x21.to_bytes(4, byteorder="little")
-<<<<<<< HEAD
-    shell_execute_info["hprocess"] = self.ql.pack(handle.id)
-=======
     shell_execute_info["hprocess"] = ql.pack(handle.id)
->>>>>>> 7bc47c24
     # Check everything is correct
     values = b"".join(shell_execute_info.values())
     assert len(values) == shell_execute_info["cbSize"][0]
 
     # Rewrite memory
-<<<<<<< HEAD
-    self.ql.mem.write(pointer, values)
-=======
     ql.mem.write(pointer, values)
->>>>>>> 7bc47c24
     return 1
 
 
