#!/usr/bin/env python3
#
# Cross Platform and Multi Architecture Advanced Binary Emulation Framework
# Built on top of Unicorn emulator (www.unicorn-engine.org)

import struct
import time
from qiling.os.windows.const import *
from qiling.os.fncc import *
from qiling.os.windows.fncc import *
from qiling.os.windows.utils import *
from qiling.os.memory import align
from qiling.os.windows.thread import *
from qiling.os.windows.handle import *
from qiling.exception import *
from qiling.os.windows.variables import *


# DWORD_PTR SHGetFileInfoW(
#   LPCWSTR     pszPath,
#   DWORD       dwFileAttributes,
#   SHFILEINFOW *psfi,
#   UINT        cbFileInfo,
#   UINT        uFlags
# );
@winapi(cc=STDCALL, params={
    "pszPath": WSTRING,
    "dwFileAttributes": DWORD,
    "psfi": POINTER,
    "cbFileInfo": UINT,
    "uFlags": UINT
})
def hook_SHGetFileInfoW(ql, address, params):
    flags = params["uFlags"]
    if flags == SHGFI_LARGEICON:
        return 1
    else:
<<<<<<< HEAD
        ql.dprint(flags)
        raise QlErrorNotImplemented("[!] API not implemented")


def _ShellExecute(ql, dic: dict):
    handle_window = int.from_bytes(dic["hwnd"], byteorder="little") if not isinstance(dic["hwnd"], int) else dic["hwnd"]
    pt_operation = int.from_bytes(dic["lpVerb"], byteorder="little") if not isinstance(dic["lpVerb"], int) \
        else dic["lpVerb"]
    pt_file = int.from_bytes(dic["lpFile"], byteorder="little") if not isinstance(dic["lpFile"], int) else dic["lpFile"]
    pt_params = int.from_bytes(dic["lpParameters"], byteorder="little") if not isinstance(dic["lpParameters"], int) \
        else dic["lpParameters"]
    pt_directory = int.from_bytes(dic["lpDirectory"], byteorder="little") if not isinstance(dic["lpDirectory"], int) \
        else dic["lpDirectory"]

    operation = read_wstring(ql, pt_operation) if pt_operation != 0 else ""
    params = read_wstring(ql, pt_params) if pt_params != 0 else ""
    file = read_wstring(ql, pt_file) if pt_file != 0 else ""
    directory = read_wstring(ql, pt_file) if pt_directory != 0 else ""
    show = int.from_bytes(dic["nShow"], byteorder="little") if not isinstance(dic["nShow"], int) else dic["nShow"]

    ql.dprint("[!] Binary executed a shell command!")
    ql.dprint("[-] Operation: %s " % operation)
    ql.dprint("[-] Parameters: %s " % params)
    ql.dprint("[-] File: %s " % file)
    ql.dprint("[-] Directory: %s " % directory)
    if show == SW_HIDE:
        ql.dprint("[!] Binary is creating a hidden window!")
    if operation == "runas":
        ql.dprint("[!] Binary is executing shell command as administrator!")
    process = Thread(ql, status=0, isFake=True)
    handle = Handle(thread=process)
    ql.handle_manager.append(handle)
    return handle


# typedef struct _SHELLEXECUTEINFOA {
#   DWORD     cbSize;
#   ULONG     fMask;
#   HWND      hwnd;
#   LPCSTR    lpVerb;
#   LPCSTR    lpFile;
#   LPCSTR    lpParameters;
#   LPCSTR    lpDirectory;
#   int       nShow;
#   HINSTANCE hInstApp;
#   void      *lpIDList;
#   LPCSTR    lpClass;
#   HKEY      hkeyClass;
#   DWORD     dwHotKey;
#   union {
#     HANDLE hIcon;
#     HANDLE hMonitor;
#   } DUMMYUNIONNAME;
#   HANDLE    hProcess;
# } SHELLEXECUTEINFOA, *LPSHELLEXECUTEINFOA;


# BOOL ShellExecuteExW(
#   SHELLEXECUTEINFOA *pExecInfo
# );
@winapi(cc=STDCALL, params={
    "pExecInfo": POINTER
})
def hook_ShellExecuteExW(ql, address, params):
    pointer = params["pExecInfo"]

    shell_execute_info = {"cbSize": ql.uc.mem_read(pointer, 4),
                          "fMask": ql.uc.mem_read(pointer + 4, 4),
                          "hwnd": ql.uc.mem_read(pointer + 8, ql.pointersize),
                          "lpVerb": ql.uc.mem_read(pointer + 8 + ql.pointersize, ql.pointersize),
                          "lpFile": ql.uc.mem_read(pointer + 8 + ql.pointersize * 2, ql.pointersize),
                          "lpParameters": ql.uc.mem_read(pointer + 8 + ql.pointersize * 3, ql.pointersize),
                          "lpDirectory": ql.uc.mem_read(pointer + 8 + ql.pointersize * 4, ql.pointersize),
                          "nShow": ql.uc.mem_read(pointer + 8 + ql.pointersize * 5, 4),
                          "hInstApp": ql.uc.mem_read(pointer + 12 + ql.pointersize * 5, 4),  # Must be > 32 for success
                          "lpIDList": ql.uc.mem_read(pointer + 16 + ql.pointersize * 5, ql.pointersize),
                          "lpClass": ql.uc.mem_read(pointer + 16 + ql.pointersize * 6, ql.pointersize),
                          "hkeyClass": ql.uc.mem_read(pointer + 16 + ql.pointersize * 7, ql.pointersize),
                          "dwHotKey": ql.uc.mem_read(pointer + 16 + ql.pointersize * 8, 4),
                          "dummy": ql.uc.mem_read(pointer + 20 + ql.pointersize * 8, ql.pointersize),
                          "hprocess": ql.uc.mem_read(pointer + 20 + ql.pointersize * 9, ql.pointersize),
                          }

    handle = _ShellExecute(ql, shell_execute_info)

    # Write results
    shell_execute_info["hInstApp"] = 0x21.to_bytes(4, byteorder="little")
    shell_execute_info["hprocess"] = ql.pack(handle.id)
    # Check everything is correct
    values = b"".join(shell_execute_info.values())
    assert len(values) == shell_execute_info["cbSize"][0]

    # Rewrite memory
    ql.uc.mem_write(pointer, values)
    return 1


# HINSTANCE ShellExecuteW(
#   HWND    hwnd,
#   LPCWSTR lpOperation,
#   LPCWSTR lpFile,
#   LPCWSTR lpParameters,
#   LPCWSTR lpDirectory,
#   INT     nShowCmd
# );
@winapi(cc=STDCALL, params={
    "hwnd": HANDLE,
    "lpVerb": POINTER,
    "lpFile": POINTER,
    "lpParameters": POINTER,
    "lpDirectory": POINTER,
    "nShow": INT
})
def hook_ShellExecuteW(ql, address, params):
    _ = _ShellExecute(ql, params)
    return 33


# BOOL SHGetSpecialFolderPathW(
#   HWND   hwnd,
#   LPWSTR pszPath,
#   int    csidl,
#   BOOL   fCreate
# );
@winapi(cc=STDCALL, params={
    "hwnd": HANDLE,
    "pszPath": POINTER,
    "csidl": INT,
    "fCreate": BOOL
})
def hook_SHGetSpecialFolderPathW(ql, address, params):
    directory_id = params["csidl"]
    dst = params["pszPath"]
    if directory_id == CSIDL_COMMON_APPDATA:
        path = Environment["appdata"]
        # We always create the directory
        dir = path.split("C:\\")[1].replace("\\", "/")
        path_emulated = os.path.join(ql.rootfs, dir)
        ql.dprint(path_emulated)
        ql.uc.mem_write(dst, (path + "\x00").encode("utf-16le"))
        if not os.path.exists(path_emulated):
            os.makedirs(path_emulated, 0o755)
    else:
        raise QlErrorNotImplemented("[!] API not implemented")
    return 1
=======
        ql.dprint(0,flags)
        raise QlErrorNotImplemented("[!] API not implemented")
>>>>>>> 11dded1c
<|MERGE_RESOLUTION|>--- conflicted
+++ resolved
@@ -35,8 +35,7 @@
     if flags == SHGFI_LARGEICON:
         return 1
     else:
-<<<<<<< HEAD
-        ql.dprint(flags)
+        ql.dprint(0, flags)
         raise QlErrorNotImplemented("[!] API not implemented")
 
 
@@ -56,15 +55,15 @@
     directory = read_wstring(ql, pt_file) if pt_directory != 0 else ""
     show = int.from_bytes(dic["nShow"], byteorder="little") if not isinstance(dic["nShow"], int) else dic["nShow"]
 
-    ql.dprint("[!] Binary executed a shell command!")
-    ql.dprint("[-] Operation: %s " % operation)
-    ql.dprint("[-] Parameters: %s " % params)
-    ql.dprint("[-] File: %s " % file)
-    ql.dprint("[-] Directory: %s " % directory)
+    ql.dprint(0, "[!] Binary executed a shell command!")
+    ql.dprint(0, "[-] Operation: %s " % operation)
+    ql.dprint(0, "[-] Parameters: %s " % params)
+    ql.dprint(0, "[-] File: %s " % file)
+    ql.dprint(0, "[-] Directory: %s " % directory)
     if show == SW_HIDE:
-        ql.dprint("[!] Binary is creating a hidden window!")
+        ql.dprint(0, "[!] Binary is creating a hidden window!")
     if operation == "runas":
-        ql.dprint("[!] Binary is executing shell command as administrator!")
+        ql.dprint(0, "[!] Binary is executing shell command as administrator!")
     process = Thread(ql, status=0, isFake=True)
     handle = Handle(thread=process)
     ql.handle_manager.append(handle)
@@ -180,8 +179,4 @@
             os.makedirs(path_emulated, 0o755)
     else:
         raise QlErrorNotImplemented("[!] API not implemented")
-    return 1
-=======
-        ql.dprint(0,flags)
-        raise QlErrorNotImplemented("[!] API not implemented")
->>>>>>> 11dded1c
+    return 1