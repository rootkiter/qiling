#!/usr/bin/env python3
# 
# Cross Platform and Multi Architecture Advanced Binary Emulation Framework
# Built on top of Unicorn emulator (www.unicorn-engine.org) 
import struct
from unicorn.x86_const import *
import string as st

from qiling.const import *
from qiling.os.const import *
from qiling.os.utils import *
from qiling.arch.x86 import *
from qiling.os.memory import Heap
from qiling.os.windows.registry import RegistryManager
from qiling.os.windows.clipboard import Clipboard
from qiling.os.windows.fiber import FiberManager
from qiling.os.windows.handle import HandleManager, Handle
from qiling.os.windows.thread import QlWindowsThreadManagement, QlWindowsThread

<<<<<<< HEAD

def setup(self):
    self.ql.heap = Heap(self.ql, self.LoaderPE.HEAP_BASE_ADDR, self.LoaderPE.HEAP_BASE_ADDR + self.LoaderPE.HEAP_SIZE)
    self.ql.hook_mem_unmapped(ql_x86_windows_hook_mem_error)
    
    # setup gdt
    if self.ql.archtype== QL_X86:
        self.gdtm = GDTManager(self.ql)
        ql_x86_register_cs(self)
        ql_x86_register_ds_ss_es(self)
        ql_x86_register_fs(self)
        ql_x86_register_gs(self)

    elif self.ql.archtype== QL_X8664:
        ql_x8664_set_gs(self.ql)     
    
    # user configuration
    self.profile = ql_init_configuration(self)
    # handle manager
    self.handle_manager = HandleManager()
    # registry manger
    self.registry_manager = RegistryManager(self.ql)
    # clipboard
    self.clipboard = Clipboard(self.ql)
    # fibers
    self.fiber_manager = FiberManager(self.ql)
    # thread manager
    main_thread = QlWindowsThread(self.ql)
    self.thread_manager = QlWindowsThreadManagement(self.ql, main_thread)
    
    # more handle manager
    new_handle = Handle(thread=main_thread)
    self.handle_manager.append(new_handle)
    

=======
>>>>>>> 64ae9b97
def ql_x86_windows_hook_mem_error(self, addr, size, value):
    #self.ql.dprint(D_PROT, "[+] ERROR: unmapped memory access at 0x%x" % addr)
    return False

def string_unpack(string):
    return string.decode().split("\x00")[0]


def read_wstring(ql, address):
    result = ""
    char = ql.mem.read(address, 2)
    while char.decode(errors="ignore") != "\x00\x00":
        address += 2
        result += char.decode(errors="ignore")
        char = ql.mem.read(address, 2)
    # We need to remove \x00 inside the string. Compares do not work otherwise
    return result.replace("\x00", "")


def env_dict_to_array(env_dict):
    env_list = []
    for item in env_dict:
        env_list.append(item + "=" + env_dict[item])
    return env_list


def debug_print_stack(self, num, message=None):
    if message:
        self.ql.dprint(D_PROT, "========== %s ==========" % message)
        sp = self.ql.sp
        self.ql.dprint(D_PROT, hex(sp + self.ql.pointersize * i) + ": " + hex(self.ql.stack_read(i * self.ql.pointersize)))


def is_file_library(string):
    string = string.lower()
    extension = string[-4:]
    return extension in (".dll", ".exe", ".sys", ".drv")


def string_to_hex(string):
    return ":".join("{:02x}".format(ord(c)) for c in string)


def printf(self, address, fmt, params_addr, name, wstring=False):
    count = fmt.count("%")
    params = []
    if count > 0:
        for i in range(count):
            # We don't need to mem_read here, otherwise we have a problem with strings, since read_wstring/read_cstring
            #  already take a pointer, and we will have pointer -> pointer -> STRING instead of pointer -> STRING
            params.append(
                params_addr + i * self.ql.pointersize,
            )

        formats = fmt.split("%")[1:]
        index = 0
        for f in formats:
            if f.startswith("s"):
                if wstring:
                    params[index] = read_wstring(self.ql, params[index])
                else:
                    params[index] = read_cstring(self, params[index])
            else:
                # if is not a string, then they are already values!
                pass
            index += 1

        output = '0x%0.2x: %s(format = %s' % (address, name, repr(fmt))
        for each in params:
            if type(each) == str:
                output += ', "%s"' % each
            else:
                output += ', 0x%0.2x' % each
        output += ')'
        fmt = fmt.replace("%llx", "%x")
        stdout = fmt % tuple(params)
        output += " = 0x%x" % len(stdout)
    else:
        output = '0x%0.2x: %s(format = %s) = 0x%x' % (address, name, repr(fmt), len(fmt))
        stdout = fmt
    self.ql.nprint(output)
    self.ql.stdout.write(bytes(stdout + "\n", 'utf-8'))
    return len(stdout), stdout<|MERGE_RESOLUTION|>--- conflicted
+++ resolved
@@ -17,7 +17,6 @@
 from qiling.os.windows.handle import HandleManager, Handle
 from qiling.os.windows.thread import QlWindowsThreadManagement, QlWindowsThread
 
-<<<<<<< HEAD
 
 def setup(self):
     self.ql.heap = Heap(self.ql, self.LoaderPE.HEAP_BASE_ADDR, self.LoaderPE.HEAP_BASE_ADDR + self.LoaderPE.HEAP_SIZE)
@@ -53,8 +52,6 @@
     self.handle_manager.append(new_handle)
     
 
-=======
->>>>>>> 64ae9b97
 def ql_x86_windows_hook_mem_error(self, addr, size, value):
     #self.ql.dprint(D_PROT, "[+] ERROR: unmapped memory access at 0x%x" % addr)
     return False
