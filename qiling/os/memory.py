--- conflicted
+++ resolved
@@ -131,21 +131,13 @@
                     perms_sym.append("-")
             return "".join(perms_sym)
 
-<<<<<<< HEAD
-        ql.log.info("Start      End        Perm.  Path")
-=======
         self.ql.log.info("[+] Start      End        Perm.  Path")
->>>>>>> cfa553f1
         for  start, end, perm, info in self.map_info:
             _perm = _perms_mapping(perm)
             image = self.ql.os.find_containing_image(start)
             if image:
                 info += f" ({image.path})"
-<<<<<<< HEAD
-            ql.log.info("%08x - %08x - %s    %s" % (start, end, _perm, info))
-=======
             self.ql.log.info("[+] %08x - %08x - %s    %s" % (start, end, _perm, info))
->>>>>>> cfa553f1
 
 
     def get_lib_base(self, filename):
