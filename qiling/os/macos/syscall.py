--- conflicted
+++ resolved
@@ -321,14 +321,8 @@
         ql.mem.write(mmap_base, data)
         
         mem_info = ql.os.file_des[mmap2_fd].name
-        
-<<<<<<< HEAD
-    if ql.output == QL_OUT_DEFAULT:
-=======
-    ql.mem.add_mapinfo(mem_s, mem_e, mem_p ,mem_info)
-    
+
     if ql.output == QL_OUTPUT.DEFAULT:
->>>>>>> c8f5f2c5
         ql.nprint("mmap2(0x%x, %d, 0x%x, 0x%x, %d, %d) = 0x%x" % (mmap2_addr, mmap2_length, mmap2_prot, mmap2_flags, mmap2_fd, mmap2_pgoffset, mmap_base))
     
     regreturn = mmap_base
