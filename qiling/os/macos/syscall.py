#!/usr/bin/env python3
# 
# Cross Platform and Multi Architecture Advanced Binary Emulation Framework
# Built on top of Unicorn emulator (www.unicorn-engine.org) 

import struct
import sys
import os
import string
import resource
import socket
import time
import io
import select
import random

from unicorn import *
from unicorn.arm_const import *
from unicorn.x86_const import *
from unicorn.arm64_const import *
from unicorn.mips_const import *

from qiling.os.utils import *
from qiling.os.macos.const import *
from qiling.os.macos.thread import *
from qiling.os.macos.mach_port import *
from qiling.os.macos.kernel_func import *
from qiling.os.macos.utils import *
from qiling.const import *
from qiling.arch.x86 import *
from qiling.os.posix.const_mapping import *


# TODO: We need to finish these syscall
# there are three kinds of syscall, we often use posix syscall, mach syscall is used by handle mach msg
# Unfortunately we dont have enough doc about mach syscallios 
# We can find all of these syscalls in kernel source code, some pthread func may found in libpthread

################
# ios syscall #
################


def ql_arm64_fgetattrlist(ql, fd, attrlist, attrbuff, attrsizebuff, options, *args, **kw):
    ql.nprint("addr %x, path: %s" % (attrlist ,attrbuff))
    KERN_SUCCESS = 1
    ql_definesyscall_return(ql, KERN_SUCCESS)
    ql.nprint("syscall[fgetattrlist] >> fgetattrlist")


def ql_arm64_poll(ql, target, address, size, *args, **kw):
    ql_definesyscall_return(ql, KERN_SUCCESS)
    ql.nprint("syscall[poll] >> poll")
    # FIXME:
    ql.nprint("FIXME: syscall[poll] >> exit for now")
    exit()


################
# mach syscall #
################

# 0xa
def ql_x86_syscall_kernelrpc_mach_vm_allocate_trap(ql, port, addr, size, flags, *args, **kw):
    null = 0
    ql.nprint("0x{:X} syscall[mach] >> mach vm allocate trap".format(ql.register(UC_X86_REG_RIP)))
    ql.nprint("param: port:{:X}, addr:{:X}, size:{:X}, flags:{:X}, {:X}, {:X}".format(port, addr, size, flags, null, null))
    mmap_start = ql.macho_task.min_offset
    mmap_end = page_align_end(mmap_start + size, PAGE_SIZE)
    ql.mem.map(mmap_start, mmap_end - mmap_start)
    ql.mem.write(mmap_start, b'\x00'*(mmap_end - mmap_start))
    ql.macho_task.min_offset = mmap_end
    ql.nprint("vm alloc form {:X} to {:X}".format(mmap_start, mmap_end))
    ql.mem.write(addr, struct.pack("<Q", mmap_start))
    ql_definesyscall_return(ql, 0)

# 0xc
def ql_x86_syscall_kernelrpc_mach_vm_deallocate_trap(ql, target, address, size, *args, **kw):
    ql_definesyscall_return(ql, KERN_SUCCESS)
    ql.nprint("syscall[mach] >> mach vm deallocate trap")

# 0xf
def ql_x86_syscall_kernelrpc_mach_vm_map_trap(ql, target, address, size, mask, flags, cur_protection):
    ql.nprint("0x{:X} syscall[mach] >> mach vm map trap(target:0x{:X}, address:0x{:X}, size:0x{:X}, mask:0x{:X}, flag:0x{:X}, cur_protect:0x{:X})".format(
        ql.register(UC_X86_REG_RIP), target, address, size, mask, flags, cur_protection
    ))

    ql.nprint("Before the end is 0x{:X}".format(ql.macho_vmmap_end))
    ql.nprint("Mask is 0x{:X}".format(mask))

    if ql.macho_vmmap_end & mask > 0:
        ql.macho_vmmap_end = ql.macho_vmmap_end - (ql.macho_vmmap_end & mask)
        ql.nprint("Clear :0x{:X}".format(ql.macho_vmmap_end))
        ql.macho_vmmap_end += mask + 1

    ql.nprint("slide end :0x{:X}".format(ql.macho_vmmap_end))
    
    vmmap_start = page_align_end(ql.macho_vmmap_end, PAGE_SIZE)
    vmmap_end = page_align_end(vmmap_start + size, PAGE_SIZE)

    ql.macho_vmmap_end = vmmap_end
    ql.mem.map(vmmap_start, vmmap_end - vmmap_start)
    ql.mem.write(address, struct.pack("<Q", vmmap_start))
    ql_definesyscall_return(ql, KERN_SUCCESS)

# 0x12
def ql_x86_syscall_kernelrpc_mach_port_deallocate_trap(ql, *args, **kw):
    ql.nprint("syscall[mach] >> mach port deallocate trap")

# 0x13
def ql_x86_syscall_kernelrpc_mach_port_mod_refs_trap(ql, target, name, right, delta, *args, **kw):
    ql.nprint("RIP: 0x{:X}".format(ql.uc.reg_read(UC_X86_REG_RIP)))
    ql.nprint("syscall[mach] >> mach port mod refs trap(target:0x{:X}, name:0x{:X}, right:0x{:X}, delta:0x{:X})".format(
        target, name, right, delta
    ))
    pass

# 0x18
def ql_x86_syscall_kernelrpc_mach_port_construct_trap(ql, target, options, context, name, *args, **kw):
    ql.nprint("syscall[mach] >> mach port construct trap(target:0x{:X}, options:0x{:X}, context:0x{:X}, name:0x{:X})".format(
        target, options, context, name
    ))
    pass

# 0x1a
def ql_x86_syscall_mach_reply_port(ql, *args, **kw):
    ql_definesyscall_return(ql, ql.macho_mach_port.name)
    ql.nprint("syscall[mach] >> mach reply port , ret: {}".format(ql.macho_mach_port.name))

# 0x1b
def ql_x86_syscall_thread_self_trap(ql, *args, **kw):
    port_manager = ql.macho_port_manager
    thread_port = port_manager.get_thread_port(ql.macho_thread)
    ql.nprint("syscall[mach] >> thread_self_trap: ret:{}".format(thread_port))
    ql_definesyscall_return(ql, thread_port)

# 0x1c
def ql_x86_syscall_task_self_trap(ql, *args, **kw):
    ql_definesyscall_return(ql, ql.macho_task.id)
    ql.nprint("syscall[mach] >> task self trap, ret: {}".format(ql.macho_task.id))

# 0x1d
def ql_x86_syscall_host_self_trap(ql, *args, **kw):
    port_manager = ql.macho_port_manager
    ql_definesyscall_return(ql, port_manager.host_port.name)
    ql.nprint("syscall[mach] >> host_self_trap, ret: {}".format(666))

# 0x1f
def ql_x86_syscall_mach_msg_trap(ql, args, opt, ssize, rsize, rname, timeout):
    ql.nprint("0x{:X} syscall[mach] >> mach_msg_trap(args:0x{:X} opt: {}, ssize: {}, rsize: {}, rname: {}, timeout: {})".format(
        ql.register(UC_X86_REG_RIP), args, opt, ssize, rsize, rname, timeout))
    mach_msg = MachMsg(ql)
    mach_msg.read_msg_from_mem(args, ssize)
    ql.nprint("Recv-> Header: {}, Content: {}".format(mach_msg.header, mach_msg.content))
    ql.macho_port_manager.deal_with_msg(mach_msg, args)
    ql_definesyscall_return(ql, 0)


#################
# POSIX syscall #
#################

# 0x21
def ql_syscall_access_macos(ql, path, flags, *args, **kw):
    path_str = macho_read_string(ql, path, MAX_PATH_SIZE)
    ql.nprint("syscall >> access(path: {}, flags: 0x{:X})".format(path_str, flags))
    if not ql.macho_fs.isexists(path_str):
        ql_definesyscall_return(ql, ENOENT)
    else:
        ql_definesyscall_return(ql, KERN_SUCCESS)

# 0x30 
def ql_syscall_sigprocmask(ql, how, mask, omask, *args, **kw):
    ql.nprint("syscall >> sigprocmask(how: 0x%X, mask: 0x%X, omask: 0x%X)" % (how, mask, omask))

# 0x5c
def ql_syscall_fcntl64_macos(ql, fcntl_fd, fcntl_cmd, fcntl_arg, *args, **kw):
    regreturn = 0
    if fcntl_cmd == F_GETFL:
        regreturn = 2
    elif fcntl_cmd == F_SETFL:
        regreturn = 0
    elif fcntl_cmd == F_GETFD:
        regreturn = 2
    elif fcntl_cmd == F_SETFD:
        regreturn = 0
    elif fcntl_cmd == F_ADDFILESIGS_RETURN:
        ql.mem.write(fcntl_arg, ql.pack32(0xefffffff))
        regreturn = 0
    else:
        regreturn = 0

    ql.nprint("fcntl64(%d, %d, 0x%x) = %d" % (fcntl_fd, fcntl_cmd, fcntl_arg, regreturn))
    ql_definesyscall_return(ql, regreturn)

# 0x99
def ql_syscall_pread(ql, fd, buf, nbyte, offset, *args, **kw):
    ql.nprint("RIP: 0x{:X}".format(ql.register(UC_X86_REG_RIP)))
    ql.nprint("syscall >> pread(fd: 0x{:X}, buf: 0x{:X}, nbyte: {}, offset: 0x{:X})".format(
        fd, buf, nbyte, offset
    ))
    if fd >= 0 and fd <= MAX_FD_SIZE:
        ql.file_des[fd].lseek(offset)
        data = ql.file_des[fd].read(nbyte)
        ql.mem.write(buf, data)
    set_eflags_cf(ql, 0x0)
    ql_definesyscall_return(ql, nbyte)

# 0xa9
def ql_syscall_csops(ql, pid, ops, useraddr, usersize, *args, **kw):
    flag = struct.pack("<L", (CS_ENFORCEMENT | CS_GET_TASK_ALLOW))
    ql.mem.write(useraddr, flag)
    ql.nprint("syscall >> csops(pid: {}, ops: 0x{:X}, useraddr: 0x{:X}, usersize: 0x{:X}) flag: 0x{:X}".format(
        pid, ops, useraddr, usersize, ((CS_ENFORCEMENT | CS_GET_TASK_ALLOW))
    ))
    ql_definesyscall_return(ql, KERN_SUCCESS)

# 0xdc
def ql_syscall_getattrlist(ql, path, alist, attributeBuffer, bufferSize, options, *args, **kw):
    ql.nprint("RIP: 0x{:X}".format(ql.register(UC_X86_REG_RIP)))
    ql.nprint("syscall >> getattrlist(path: 0x{:X}, alist: 0x{:X}, attributeBuffer: 0x{:X}, bufferSize: {}, options: {})".format(
        path, alist, attributeBuffer, bufferSize, options
    ))
    attrlist = {}
    attrlist["bitmapcount"] = unpack("<H", ql.mem.read(alist, 2))[0]
    attrlist["reserved"] = unpack("<H", ql.mem.read(alist + 2, 2))[0]
    attrlist["commonattr"] = unpack("<L", ql.mem.read(alist + 4, 4))[0]
    attrlist["volattr"] = unpack("<L", ql.mem.read(alist + 8, 4))[0]
    attrlist["dirattr"] = unpack("<L", ql.mem.read(alist + 12, 4))[0]
    attrlist["fileattr"] = unpack("<L", ql.mem.read(alist + 16, 4))[0]
    attrlist["forkattr"] = unpack("<L", ql.mem.read(alist + 20, 4))[0]
    path_str = macho_read_string(ql, path, MAX_PATH_SIZE)

    ql.nprint("\nbitmapcount {}, reserved {}, commonattr {}, volattr {}, dirattr {}, fileattr {}, forkattr {}\n".format(
        attrlist["bitmapcount"], attrlist["reserved"], attrlist["commonattr"], attrlist["volattr"], attrlist["dirattr"], attrlist["fileattr"], attrlist["forkattr"]
    ))
    ql.nprint("path str :{}\n".format(path_str))

    attr = b''
    if attrlist["commonattr"] != 0:
        commonattr = ql.macho_fs.get_common_attr(path_str, attrlist["commonattr"])
        if not commonattr:
            ql.nprint("Error File Not Exist {}".format(path_str))
            exit(0)
        attr += commonattr
    
    attr_len = len(attr) + 4
    attr = struct.pack("<L", attr_len) + attr

    if len(attr) > bufferSize:
        ql.nprint("Length error")
        ql_definesyscall_return(ql, 1)
    else:
        ql.mem.write(attributeBuffer, attr)
        set_eflags_cf(ql, 0x0)
        ql_definesyscall_return(ql, KERN_SUCCESS)

# 0xc2
# struct rlimit {
#     rlim_t	rlim_cur;		/* current (soft) limit */       uint64
#     rlim_t	rlim_max;		/* maximum value for rlim_cur */ uint64
# };
def ql_syscall_getrlimit(ql, which, rlp, *args, **kw):
    ql.nprint("syscall >> getrlimit(which:0x{:X}, rlp:0x{:X})".format(which, rlp))
    _RLIMIT_POSIX_FLAG = 0x1000
    RLIM_NLIMITS = 9
    which = which & _RLIMIT_POSIX_FLAG
    if which >= RLIM_NLIMITS:
        ql_definesyscall_return(ql, EINVAL)
    else :
        ql.mem.write(rlp, b'\x00\x13\x00\x00\x00\x00\x00\x00')  # rlim_cur
        ql.mem.write(rlp, b'\xFF\xFF\xFF\xFF\xFF\xFF\xFF\x7F')  # rlim_max
        pass
    pass

# 0xc5
# this is ugly patch, we might need to get value from elf parse,
# is32bit or is64bit value not by arch
def ql_syscall_mmap2_macos(ql, mmap2_addr, mmap2_length, mmap2_prot, mmap2_flags, mmap2_fd, mmap2_pgoffset):
<<<<<<< HEAD
    ql.nprint("RIP: 0x{:X}".format(ql.uc.reg_read(UC_X86_REG_RIP)))
=======
    # this is ugly patch, we might need to get value from elf parse,
    # is32bit or is64bit value not by arch
    ql.nprint("RIP: 0x{:X}".format(ql.register(UC_X86_REG_RIP)))
   
>>>>>>> 773174a7
    MAP_ANONYMOUS=32

    if (ql.arch == QL_ARM64) or (ql.arch == QL_X8664):
        mmap2_fd = ql.unpack64(ql.pack64(mmap2_fd))

    elif (ql.arch == QL_MIPS32):
        mmap2_fd = ql.unpack32s(ql.mem.read(mmap2_fd, 4))
        mmap2_pgoffset = ql.unpack32(ql.mem.read(mmap2_pgoffset, 4)) * 4096
        MAP_ANONYMOUS=2048
    else:
        mmap2_fd = ql.unpack32s(ql.pack32(mmap2_fd))
        mmap2_pgoffset = mmap2_pgoffset * 4096

    mmap_base = mmap2_addr
    need_mmap = True

    if mmap2_addr != 0 and mmap2_addr < ql.mmap_start:
        need_mmap = False
    if mmap2_addr == 0:
        mmap_base = ql.mmap_start
        ql.mmap_start = mmap_base + ((mmap2_length + 0x1000 - 1) // 0x1000) * 0x1000

    ql.dprint(0, "[+] log mmap - mmap2(0x%x, %d, 0x%x, 0x%x, %d, %d)" % (mmap2_addr, mmap2_length, mmap2_prot, mmap2_flags, mmap2_fd, mmap2_pgoffset))
    ql.dprint(0, "[+] log mmap - return addr : " + hex(mmap_base))
    ql.dprint(0, "[+] log mmap - addr range  : " + hex(mmap_base) + ' - ' + hex(mmap_base + ((mmap2_length + 0x1000 - 1) // 0x1000) * 0x1000))

    if need_mmap:
        ql.dprint(0, "[+] log mmap - mapping needed")
        try:
            ql.mem.map(mmap_base, ((mmap2_length + 0x1000 - 1) // 0x1000) * 0x1000)
        except:
<<<<<<< HEAD
=======
            # ql.mem.show_mapinfo()
>>>>>>> 773174a7
            pass

    ql.mem.write(mmap_base, b'\x00' * (((mmap2_length + 0x1000 - 1) // 0x1000) * 0x1000))
    
    mem_s = mmap_base
    mem_e = mmap_base + ((mmap2_length + 0x1000 - 1) // 0x1000) * 0x1000
    mem_info = ''
    mem_p = []
    prot_dict = {"PROT_READ": "r", "PROT_WRITE": "w", "PROT_EXEC": "x"}

    for idx, val in prot_dict.items():
        if idx in mmap_prot_mapping(mmap2_prot):
            mem_p.append(val)
        else:
            mem_p.append("-")

    mem_p = ''.join(mem_p)

    if ((mmap2_flags & MAP_ANONYMOUS) == 0) and mmap2_fd < 256 and ql.file_des[mmap2_fd] != 0:
        ql.file_des[mmap2_fd].lseek(mmap2_pgoffset)
        data = ql.file_des[mmap2_fd].read(mmap2_length)

        ql.dprint(0, "[+] log mem wirte : " + hex(len(data)))
        ql.dprint(0, "[+] log mem mmap  : " + str(ql.file_des[mmap2_fd].name))
        ql.mem.write(mmap_base, data)
        
        mem_info = ql.file_des[mmap2_fd].name
        
    ql.mem.add_mapinfo(mem_s, mem_e, mem_p ,mem_info)
    
    if ql.output == QL_OUT_DEFAULT:
        ql.nprint("mmap2(0x%x, %d, 0x%x, 0x%x, %d, %d) = 0x%x" % (mmap2_addr, mmap2_length, mmap2_prot, mmap2_flags, mmap2_fd, mmap2_pgoffset, mmap_base))
    
    regreturn = mmap_base
    ql.dprint(0, "[+] mmap_base is 0x%x" % regreturn)

    ql_definesyscall_return(ql, regreturn)

# 0xca
def ql_syscall_sysctl(ql, name, namelen, old, oldlenp, new_arg, newlen):
    ql.nprint("syscall >> sysctl(name:0x{:X}, namelen:0x{:X}, old:0x{:X}, oldlenp:0x{:X}, new:0x{:X}, newlen:0x{:X})".format(
        name, namelen, old, oldlenp, new_arg, newlen
    ))
    ql_definesyscall_return(ql, KERN_SUCCESS)

# 0x112
def ql_syscall_sysctlbyname(ql, name, namelen, old, oldlenp, new_arg, newlen):
    ql.nprint("syscall >> sysctlbyname(name:0x{:X}, namelen:0x{:X}, old:0x{:X}, oldlenp:0x{:X}, new:0x{:X}, newlen:0x{:X})".format(
        name, namelen, old, oldlenp, new_arg, newlen
    ))
    ql_definesyscall_return(ql, KERN_SUCCESS)

# 0x126
# check shared region if avalible , return not ready every time
def ql_syscall_shared_region_check_np(ql, p, uap, retvalp, *args, **kw):
    ql.nprint("syscall >> shared_region_check_np(p: {}, uap: {}, retvalp :{}) : ret:{}".format(p, uap, retvalp, EINVAL))
    ql_definesyscall_return(ql, EINVAL)

# 0x150
def ql_syscall_proc_info(ql, callnum, pid, flavor, arg, buffer, buffer_size):
    ql.nprint("RIP: 0x{:X}".format(ql.register(UC_X86_REG_RIP)))
    retval = struct.unpack("<Q", ql.mem.read(ql.register(UC_X86_REG_RSP), 8))[0]
    ql.nprint("syscall >> proc info(callnum: {}, pid: {}, flavor: {}, arg: 0x{:X}, buffer: 0x{:X}, buffersize: {}, retval: 0x{:X})".format(
        callnum, pid, flavor, arg, buffer, buffer_size, retval
    ))
    if callnum == PROC_INFO_CALL_PIDINFO:
        if flavor == PROC_PIDREGIONPATHINFO:
            info = ProcRegionWithPathInfo(ql)
            info.set_path(b"/usr/lib/dyld")
            info.write_info(buffer)
        pass
    pass

# 0x152
def ql_syscall_stat64_macos(ql, stat64_pathname, stat64_buf_ptr, *args, **kw):
    ql.nprint("RIP: 0x{:X}".format(ql.register(UC_X86_REG_RIP)))
    stat64_file = (ql_read_string(ql, stat64_pathname))

    real_path = ql.macho_fs.vm_to_real_path(stat64_file)
    ql.dprint(0, "real_path {}".format(real_path))
    if os.path.exists(real_path) == False:
        regreturn = -1
    else:
        stat64_info = os.stat(real_path)
        stat64_buf = ql.pack32(stat64_info.st_dev)              # st_dev            32byte
        stat64_buf += ql.pack32(stat64_info.st_mode)            # st_mode           16(32)byte
        stat64_buf += ql.pack32(stat64_info.st_nlink)           # st_nlink          16(32)byte
        stat64_buf += ql.pack64(stat64_info.st_ino)             # st_ino            64 byte
        stat64_buf += ql.pack32(0x0)                            # st_uid            32 byte
        stat64_buf += ql.pack32(0x0)                            # st_gid            32 byte
        stat64_buf += ql.pack32(0x0)                            # st_rdev           32 byte
        stat64_buf += ql.pack64(int(stat64_info.st_atime))      # st_atime          64 byte
        stat64_buf += ql.pack64(0x0)                            # st_atimensec      64 byte
        stat64_buf += ql.pack64(int(stat64_info.st_mtime))      # st_mtime          64 byte
        stat64_buf += ql.pack64(0x0)                            # st_mtimensec      64 byte
        stat64_buf += ql.pack64(int(stat64_info.st_ctime))      # st_ctime          64 byte
        stat64_buf += ql.pack64(0x0)                            # st_ctimensec      64 byte
        if ql.platform == QL_MACOS:
            stat64_buf += ql.pack64(int(stat64_info.st_birthtime))  # st_birthtime      64 byte
        else:
            stat64_buf += ql.pack64(int(stat64_info.st_ctime))  # st_birthtime      64 byte
        stat64_buf += ql.pack64(0x0)                            # st_birthtimensec  64 byte
        stat64_buf += ql.pack64(stat64_info.st_size)            # st_size           64 byte
        stat64_buf += ql.pack64(stat64_info.st_blocks)          # st_blocks         64 byte
        stat64_buf += ql.pack32(stat64_info.st_blksize)         # st_blksize        32 byte
        if ql.platform == QL_MACOS:
            stat64_buf += ql.pack32(stat64_info.st_flags)       # st_flags          32 byte
        else:    
            stat64_buf += ql.pack32(0x0)          
        if ql.platform == QL_MACOS:
            stat64_buf += ql.pack32(stat64_info.st_gen)         # st_gen            32 byte
        else:    
            stat64_buf += ql.pack32(0x0)
        stat64_buf += ql.pack32(0x0)                            # st_lspare         32 byte
        stat64_buf += ql.pack64(0x0)                            # st_qspare         64 byte

        ql.mem.write(stat64_buf_ptr, stat64_buf)
        regreturn = 0
    ql.nprint("stat64({}, 0x{:X}) = {}".format(stat64_file, stat64_buf_ptr, regreturn))
    if regreturn == 0:
        set_eflags_cf(ql, 0x0)
        ql.dprint(0, "[+] stat64 write completed")
    else:
        ql.dprint(0, "[!] stat64 read/write fail")
    ql_definesyscall_return(ql, regreturn)

# 0x153
def ql_syscall_fstat64_macos(ql, fstat64_fd, fstat64_add, *args, **kw):
    fstat64_buf = b''
    ql.nprint("RIP: 0x{:X}".format(ql.register(UC_X86_REG_RIP)))
    if fstat64_fd < 256 and ql.file_des[fstat64_fd] != 0:
        user_fileno = fstat64_fd
        fstat64_info = ql.file_des[user_fileno].fstat()
        
        if ql.arch == QL_ARM64:
            fstat64_buf = ql.pack64(fstat64_info.st_dev)
            fstat64_buf += ql.pack64(fstat64_info.st_ino)
            fstat64_buf += ql.pack32(fstat64_info.st_mode)
            fstat64_buf += ql.pack32(fstat64_info.st_nlink)
            fstat64_buf += ql.pack32(1000)
            fstat64_buf += ql.pack32(1000)
            fstat64_buf += ql.pack64(fstat64_info.st_rdev)
            fstat64_buf += ql.pack64(0)
            fstat64_buf += ql.pack64(fstat64_info.st_size)
            fstat64_buf += ql.pack32(fstat64_info.st_blksize)
            fstat64_buf += ql.pack32(0)
            fstat64_buf += ql.pack64(fstat64_info.st_blocks)
            fstat64_buf += ql.pack64(int(fstat64_info.st_atime))
            fstat64_buf += ql.pack64(0)
            fstat64_buf += ql.pack64(int(fstat64_info.st_mtime))
            fstat64_buf += ql.pack64(0)
            fstat64_buf += ql.pack64(int(fstat64_info.st_ctime))
            fstat64_buf += ql.pack64(0)
        else:
            fstat64_buf += ql.pack32(fstat64_info.st_dev)                   # dev_t	 	st_dev
            fstat64_buf += ql.pack32(fstat64_info.st_ino)                   # ino_t	  	st_ino
            fstat64_buf += ql.pack32(fstat64_info.st_mode)                  # mode_t	 	st_mode
            fstat64_buf += ql.pack32(fstat64_info.st_nlink)                 # nlink_t		st_nlink
            fstat64_buf += ql.pack32(fstat64_info.st_uid)                   # uid_t		st_uid
            fstat64_buf += ql.pack32(fstat64_info.st_gid)                   # gid_t		st_gid
            fstat64_buf += ql.pack32(0x8800)                                # dev_t		st_rdev
            fstat64_buf += ql.pack32(int(fstat64_info.st_atime))            # user64_time_t	st_atime
            fstat64_buf += ql.pack32(0x0)                                   # user64_long_t	st_atimensec
            fstat64_buf += ql.pack32(int(fstat64_info.st_mtime))            # user64_time_t	st_mtime
            fstat64_buf += ql.pack32(0x0)                                   # user64_long_t	st_mtimensec
            fstat64_buf += ql.pack32(int(fstat64_info.st_ctime))            # user64_time_t	st_ctime
            fstat64_buf += ql.pack32(0x0)                                   # user64_long_t	st_ctimensec
            fstat64_buf += ql.pack32(fstat64_info.st_size)                  # off_t		st_size
            fstat64_buf += ql.pack32(0x0)                                   # blkcnt_t	st_blocks
            fstat64_buf += ql.pack32(0x0)                                   # blksize_t	st_blksize
            fstat64_buf += ql.pack32(0x0)                                   # __uint32_t	st_flags
            fstat64_buf += ql.pack32(0x0)                                   # __uint32_t	st_gen
            fstat64_buf += ql.pack32(0x0)                                   # __int32_t	st_lspare
            fstat64_buf += ql.pack32(0x0)                                   # __int64_t	st_qspare[2]

        ql.mem.write(fstat64_add, fstat64_buf)
        regreturn = 0
    else:
        regreturn = -1

    ql.nprint("fstat64(%d, 0x%x) = %d" % (fstat64_fd, fstat64_add, regreturn))
    if regreturn == 0:
        ql.dprint(0, "[+] fstat64 write completed")
    else:
        ql.dprint(0, "[!] fstat64 read/write fail")
    ql_definesyscall_return(ql, regreturn)

# 0x16e
def ql_syscall_bsdthread_register(ql, threadstart, wqthread, flags, stack_addr_hint, targetconc_ptr, dispatchqueue_offset):
    ql.nprint("RIP: 0x{:X}".format(ql.uc.reg_read(UC_X86_REG_RIP)))
    set_eflags_cf(ql, 0x0)
    ql_definesyscall_return(ql, 0x00000000400000df)

# 0x174
def ql_syscall_thread_selfid(ql, *args, **kw):
    ql_definesyscall_return(ql, ql.macho_thread.id)
    ql.nprint("syscall >> thread selfid, ret: {}".format(ql.macho_thread.id))

# 0x18e
def ql_syscall_open_nocancel(ql, filename, flags, mode, *args, **kw):
    path = ql_read_string(ql, filename)
    real_path = ql_transform_to_real_path(ql, path)
    relative_path = ql_transform_to_relative_path(ql, path)

    flags = flags & 0xffffffff
    mode = mode & 0xffffffff

    for i in range(256):
        if ql.file_des[i] == 0:
            idx = i
            break

    if idx == -1:
        regreturn = -1
    else:
        try:
            if ql.arch == QL_ARM:
                mode = 0

            flags = open_flag_mapping(flags, ql)
            ql.file_des[idx] = ql_file.open(real_path, flags, mode)
            regreturn = idx
        except:
            regreturn = -1

    ql.nprint("open(%s, 0x%x, 0x%x) = %d" % (relative_path, flags, mode, regreturn))
    if regreturn >= 0 and regreturn != 2:
        ql.dprint(0, "[+] File Found: %s" % relative_path)
    else:
        ql.dprint(0, "[!] File Not Found %s" % relative_path)
    ql_definesyscall_return(ql, regreturn)

# 0x1b6
def ql_syscall_shared_region_map_and_slide_np(ql, fd, count, mappings_addr, slide, slide_start, slide_size):
    ql.nprint("syscall >> shared_region_map_and_slide_np(fd: {}, count: {}, mappings: 0x{:X}, slide: 0x{:X}, slide_start: 0x{:X}, slide_size: 0x{:X})".format(
                fd, count ,mappings_addr, slide, slide_start, slide_size
            ))
    mapping_list = []
    for i in range(count):
        mapping = SharedFileMappingNp(ql)
        mapping.read_mapping(mappings_addr)
        ql.file_des[fd].lseek(mapping.sfm_file_offset)
        content = ql.file_des[fd].read(mapping.sfm_size)
        ql.mem.write(mapping.sfm_address, content)
        mappings_addr += mapping.size
        mapping_list.append(mapping)
    ql_definesyscall_return(ql, slide_size)

# 0x1e3
def ql_syscall_csrctl(ql, op, useraddr, usersize, *args, **kw):
    ql.nprint("syscall >> csrctl(op :{}, useraddr :0x{:X}, usersize :{})".format(op, useraddr, usersize))
    ql_definesyscall_return(ql, 1)

# 0x1f4
def ql_syscall_getentropy(ql, buffer, size, *args, **kw):
    ql.nprint("syscall >> getentropy(buffer: 0x{:X}, size: {})".format(buffer, size))
    ql_definesyscall_return(ql, KERN_SUCCESS)

# 0x208
def ql_syscall_terminate_with_payload(ql, pid, reason_namespace, reason_code, payload, payload_size, reason_string):
    ql.nprint("syscall >> terminate_with_payload(pid: {}, reason_namespace: 0x{:X}, reason_code: 0x{:X}, payload: 0x{:X} \
            payload_size: 0x{:X}, reason_string: 0x{:X})".format(pid, reason_namespace, reason_code, 
            payload, payload_size, reason_string))
    ql_definesyscall_return(ql, KERN_SUCCESS)
    ql.uc.emu_stop()

# 0x209
def ql_syscall_abort_with_payload(ql, reason_namespace, reason_code, payload, payload_size, reason_string, reason_flags):
    ql.nprint("syscall >> abort_with_payload(reason_namespace: 0x{:X}, reason_code: 0x{:X}, payload: 0x{:X}, payload_size: 0x{:X}, reason_string: 0x{:X},\
            reason_flags: 0x{:X})".format(reason_namespace, reason_code, payload, payload_size, reason_string, reason_flags))
    ql_definesyscall_return(ql, KERN_SUCCESS)


################
# mdep syscall #
################

# 0x3
# thread_set_tsd_base
def ql_x86_syscall_thread_fast_set_cthread_self64(ql, u_info_addr, *args, **kw):
    ql.nprint("RIP: 0x{:X}".format(ql.uc.reg_read(UC_X86_REG_RIP)))
    ql.nprint("syscall[mdep] >> thread fast set cthread self64(tsd_base:0x{:X})".format(u_info_addr))
    ql_x8664_set_gs(ql, u_info_addr)
    ql_definesyscall_return(ql, KERN_SUCCESS)
    return <|MERGE_RESOLUTION|>--- conflicted
+++ resolved
@@ -62,9 +62,7 @@
 
 # 0xa
 def ql_x86_syscall_kernelrpc_mach_vm_allocate_trap(ql, port, addr, size, flags, *args, **kw):
-    null = 0
-    ql.nprint("0x{:X} syscall[mach] >> mach vm allocate trap".format(ql.register(UC_X86_REG_RIP)))
-    ql.nprint("param: port:{:X}, addr:{:X}, size:{:X}, flags:{:X}, {:X}, {:X}".format(port, addr, size, flags, null, null))
+    ql.nprint("syscall[mach] >> mach vm allocate trap(port:{:X}, addr:{:X}, size:{:X}, flags:{:X})".format(port, addr, size, flags))
     mmap_start = ql.macho_task.min_offset
     mmap_end = page_align_end(mmap_start + size, PAGE_SIZE)
     ql.mem.map(mmap_start, mmap_end - mmap_start)
@@ -81,19 +79,14 @@
 
 # 0xf
 def ql_x86_syscall_kernelrpc_mach_vm_map_trap(ql, target, address, size, mask, flags, cur_protection):
-    ql.nprint("0x{:X} syscall[mach] >> mach vm map trap(target:0x{:X}, address:0x{:X}, size:0x{:X}, mask:0x{:X}, flag:0x{:X}, cur_protect:0x{:X})".format(
-        ql.register(UC_X86_REG_RIP), target, address, size, mask, flags, cur_protection
-    ))
-
-    ql.nprint("Before the end is 0x{:X}".format(ql.macho_vmmap_end))
-    ql.nprint("Mask is 0x{:X}".format(mask))
+    ql.nprint("syscall[mach] >> mach vm map trap(target:0x{:X}, address:0x{:X}, size:0x{:X}, mask:0x{:X}, flag:0x{:X}, cur_protect:0x{:X})".format(
+        target, address, size, mask, flags, cur_protection
+    ))
 
     if ql.macho_vmmap_end & mask > 0:
         ql.macho_vmmap_end = ql.macho_vmmap_end - (ql.macho_vmmap_end & mask)
-        ql.nprint("Clear :0x{:X}".format(ql.macho_vmmap_end))
         ql.macho_vmmap_end += mask + 1
 
-    ql.nprint("slide end :0x{:X}".format(ql.macho_vmmap_end))
     
     vmmap_start = page_align_end(ql.macho_vmmap_end, PAGE_SIZE)
     vmmap_end = page_align_end(vmmap_start + size, PAGE_SIZE)
@@ -109,7 +102,6 @@
 
 # 0x13
 def ql_x86_syscall_kernelrpc_mach_port_mod_refs_trap(ql, target, name, right, delta, *args, **kw):
-    ql.nprint("RIP: 0x{:X}".format(ql.uc.reg_read(UC_X86_REG_RIP)))
     ql.nprint("syscall[mach] >> mach port mod refs trap(target:0x{:X}, name:0x{:X}, right:0x{:X}, delta:0x{:X})".format(
         target, name, right, delta
     ))
@@ -147,8 +139,8 @@
 
 # 0x1f
 def ql_x86_syscall_mach_msg_trap(ql, args, opt, ssize, rsize, rname, timeout):
-    ql.nprint("0x{:X} syscall[mach] >> mach_msg_trap(args:0x{:X} opt: {}, ssize: {}, rsize: {}, rname: {}, timeout: {})".format(
-        ql.register(UC_X86_REG_RIP), args, opt, ssize, rsize, rname, timeout))
+    ql.nprint("syscall[mach] >> mach_msg_trap(args:0x{:X} opt: {}, ssize: {}, rsize: {}, rname: {}, timeout: {})".format(
+        args, opt, ssize, rsize, rname, timeout))
     mach_msg = MachMsg(ql)
     mach_msg.read_msg_from_mem(args, ssize)
     ql.nprint("Recv-> Header: {}, Content: {}".format(mach_msg.header, mach_msg.content))
@@ -195,7 +187,6 @@
 
 # 0x99
 def ql_syscall_pread(ql, fd, buf, nbyte, offset, *args, **kw):
-    ql.nprint("RIP: 0x{:X}".format(ql.register(UC_X86_REG_RIP)))
     ql.nprint("syscall >> pread(fd: 0x{:X}, buf: 0x{:X}, nbyte: {}, offset: 0x{:X})".format(
         fd, buf, nbyte, offset
     ))
@@ -217,7 +208,6 @@
 
 # 0xdc
 def ql_syscall_getattrlist(ql, path, alist, attributeBuffer, bufferSize, options, *args, **kw):
-    ql.nprint("RIP: 0x{:X}".format(ql.register(UC_X86_REG_RIP)))
     ql.nprint("syscall >> getattrlist(path: 0x{:X}, alist: 0x{:X}, attributeBuffer: 0x{:X}, bufferSize: {}, options: {})".format(
         path, alist, attributeBuffer, bufferSize, options
     ))
@@ -277,14 +267,6 @@
 # this is ugly patch, we might need to get value from elf parse,
 # is32bit or is64bit value not by arch
 def ql_syscall_mmap2_macos(ql, mmap2_addr, mmap2_length, mmap2_prot, mmap2_flags, mmap2_fd, mmap2_pgoffset):
-<<<<<<< HEAD
-    ql.nprint("RIP: 0x{:X}".format(ql.uc.reg_read(UC_X86_REG_RIP)))
-=======
-    # this is ugly patch, we might need to get value from elf parse,
-    # is32bit or is64bit value not by arch
-    ql.nprint("RIP: 0x{:X}".format(ql.register(UC_X86_REG_RIP)))
-   
->>>>>>> 773174a7
     MAP_ANONYMOUS=32
 
     if (ql.arch == QL_ARM64) or (ql.arch == QL_X8664):
@@ -316,10 +298,6 @@
         try:
             ql.mem.map(mmap_base, ((mmap2_length + 0x1000 - 1) // 0x1000) * 0x1000)
         except:
-<<<<<<< HEAD
-=======
-            # ql.mem.show_mapinfo()
->>>>>>> 773174a7
             pass
 
     ql.mem.write(mmap_base, b'\x00' * (((mmap2_length + 0x1000 - 1) // 0x1000) * 0x1000))
@@ -380,7 +358,6 @@
 
 # 0x150
 def ql_syscall_proc_info(ql, callnum, pid, flavor, arg, buffer, buffer_size):
-    ql.nprint("RIP: 0x{:X}".format(ql.register(UC_X86_REG_RIP)))
     retval = struct.unpack("<Q", ql.mem.read(ql.register(UC_X86_REG_RSP), 8))[0]
     ql.nprint("syscall >> proc info(callnum: {}, pid: {}, flavor: {}, arg: 0x{:X}, buffer: 0x{:X}, buffersize: {}, retval: 0x{:X})".format(
         callnum, pid, flavor, arg, buffer, buffer_size, retval
@@ -395,7 +372,6 @@
 
 # 0x152
 def ql_syscall_stat64_macos(ql, stat64_pathname, stat64_buf_ptr, *args, **kw):
-    ql.nprint("RIP: 0x{:X}".format(ql.register(UC_X86_REG_RIP)))
     stat64_file = (ql_read_string(ql, stat64_pathname))
 
     real_path = ql.macho_fs.vm_to_real_path(stat64_file)
@@ -449,7 +425,6 @@
 # 0x153
 def ql_syscall_fstat64_macos(ql, fstat64_fd, fstat64_add, *args, **kw):
     fstat64_buf = b''
-    ql.nprint("RIP: 0x{:X}".format(ql.register(UC_X86_REG_RIP)))
     if fstat64_fd < 256 and ql.file_des[fstat64_fd] != 0:
         user_fileno = fstat64_fd
         fstat64_info = ql.file_des[user_fileno].fstat()
@@ -509,7 +484,6 @@
 
 # 0x16e
 def ql_syscall_bsdthread_register(ql, threadstart, wqthread, flags, stack_addr_hint, targetconc_ptr, dispatchqueue_offset):
-    ql.nprint("RIP: 0x{:X}".format(ql.uc.reg_read(UC_X86_REG_RIP)))
     set_eflags_cf(ql, 0x0)
     ql_definesyscall_return(ql, 0x00000000400000df)
 
@@ -600,8 +574,7 @@
 # 0x3
 # thread_set_tsd_base
 def ql_x86_syscall_thread_fast_set_cthread_self64(ql, u_info_addr, *args, **kw):
-    ql.nprint("RIP: 0x{:X}".format(ql.uc.reg_read(UC_X86_REG_RIP)))
     ql.nprint("syscall[mdep] >> thread fast set cthread self64(tsd_base:0x{:X})".format(u_info_addr))
-    ql_x8664_set_gs(ql, u_info_addr)
+    ql.uc.msr_write(GSMSR, u_info_addr)
     ql_definesyscall_return(ql, KERN_SUCCESS)
     return 