#!/usr/bin/env python3
# 
# Cross Platform and Multi Architecture Advanced Binary Emulation Framework
# Built on top of Unicorn emulator (www.unicorn-engine.org) 
import struct
import sys
import os
import stat
import string
import resource
import socket
import time
import io
import select
import pathlib

# Remove import fcntl due to Windows Limitation
#import fcntl

from unicorn import *
from unicorn.arm_const import *
from unicorn.x86_const import *
from unicorn.arm64_const import *
from unicorn.mips_const import *

# impport read_string and other commom utils.
from qiling.os.utils import *
from qiling.arch.filetype import *
from qiling.os.linux.thread import *
from qiling.arch.filetype import *
from qiling.os.posix.filestruct import *
from qiling.utils import *

def ql_syscall_exit(ql, null0, null1, null2, null3, null4, null5):
    ql.exit_code = null0
    ql.nprint("exit(%u)" %null0)

    if ql.child_processes == True:
        os._exit(0)

    ql.uc.emu_stop()

    if ql.thread_management != None:
        td = ql.thread_management.cur_thread
        td.stop()
        td.stop_event = THREAD_EVENT_EXIT_EVENT


def ql_syscall_munmap(ql, munmap_addr , munmap_len, null0, null1, null2, null3):
    munmap_len = ((munmap_len + 0x1000 - 1) // 0x1000) * 0x1000
    ql.uc.mem_unmap(munmap_addr, munmap_len)
    regreturn = 0
    ql.nprint("munmap(0x%x, 0x%x) = %d" % (munmap_addr , munmap_len, regreturn))
    ql_definesyscall_return(ql, regreturn)


def ql_syscall_exit_group(ql, exit_code, null1, null2, null3, null4, null5):
    ql.exit_code = exit_code

    ql.nprint("exit_group(%u)" % ql.exit_code)

    if ql.child_processes == True:
        os._exit(0)

    if ql.thread_management != None:
        td = ql.thread_management.cur_thread
        td.stop()
        td.stop_event = THREAD_EVENT_EXIT_GROUP_EVENT
    
    ql.uc.emu_stop()
    

def ql_syscall_madvise(ql, null0, null1, null2, null3, null4, null5):
    regreturn = 0
    ql.nprint("madvise() = %d" %  regreturn)
    ql_definesyscall_return(ql, regreturn)    


def ql_syscall_sysinfo(ql, sysinfo_info, null0, null1, null2, null3, null4):

    data = b''   
    data += struct.pack("QQQQQQQQQQHQQI",
                       0x1234, # uptime
                       0x2000, # loads (1 min)
                       0x2000, # loads (5 min)
                       0x2000, # loads (15 min)
                       0x10000000, # total ram
                       0x10000000, # free ram
                       0x10000000, # shared memory
                       0x0, # memory used by buffers
                       0x0, # total swap
                       0x0, # free swap
                       0x1, # nb current processes
                       0x0, # total high mem
                       0x0, # available high mem
                       0x1, # memory unit size
    )
    
    regreturn = 0
    ql.nprint("sysinfo(0x%x) = %d" % (sysinfo_info, regreturn))
    #uc.mem_write(sysinfo_info, data)   
    ql_definesyscall_return(ql, regreturn)    


def ql_syscall_alarm(ql, alarm_seconds, null0, null1, null2, null3, null4):
    regreturn = 0
    ql.nprint("alarm(%d) = %d" % (alarm_seconds, regreturn))
    ql_definesyscall_return(ql, regreturn)    


def ql_syscall_issetugid(ql, null0, null1, null2, null3, null4, null5):
    if ql.root == False:
        UGID = 0
    else:    
        UGID = 1000    
    ql.nprint("issetugid(%i)" % UGID)
    regreturn = UGID
    ql_definesyscall_return(ql, regreturn)


def ql_syscall_getuid(ql, null0, null1, null2, null3, null4, null5):
    if ql.root == False:
        UID = 0
    else:    
        UID = 1000
    ql.nprint("getuid(%i)" % UID)
    regreturn = UID
    ql_definesyscall_return(ql, regreturn)    


def ql_syscall_geteuid(ql, null0, null1, null2, null3, null4, null5):
    if ql.root == False:
        EUID = 0
    else:    
        EUID = 1000
    ql.nprint("geteuid(%i)" % EUID)
    regreturn = EUID
    ql_definesyscall_return(ql, regreturn) 


def ql_syscall_getegid(ql, null0, null1, null2, null3, null4, null5):
    if ql.root == False:
        EGID = 0
    else:    
        EGID = 1000
    ql.nprint("getegid(%i)" % EGID)
    regreturn = EGID
    ql_definesyscall_return(ql, regreturn) 


def ql_syscall_getgid(ql, null0, null1, null2, null3, null4, null5):
    if ql.root == False:
        GID = 0
    else:    
        GID = 1000
    ql.nprint("getgid(%i)" % GID)
    regreturn = GID
    ql_definesyscall_return(ql, regreturn)    


def ql_syscall_setgroups(ql, gidsetsize, grouplist, null0, null1, null2, null3):
    if ql.root == False:
        GID = 0
    else:    
        GID = 1000

    regreturn = GID
    ql.nprint("setgroups(0x%x, 0x%x) = %d" % (gidsetsize, grouplist, regreturn))
    ql_definesyscall_return(ql, regreturn)    


def ql_syscall_setgid(ql, null0, null1, null2, null3, null4, null5):
    if ql.root == False:
        GID = 0
    else:    
        GID = 1000
    ql.nprint("setgid(%i)" % GID)
    regreturn = GID
    ql_definesyscall_return(ql, regreturn)           


def ql_syscall_setuid(ql, null0, null1, null2, null3, null4, null5):
    if ql.root == False:
        UID = 0
    else:    
        UID = 1000
    ql.nprint("setuid(%i)" % UID)
    regreturn = UID
    ql_definesyscall_return(ql, regreturn)     


def ql_syscall_faccessat(ql, faccessat_dfd, faccessat_filename, faccessat_mode, null0, null1, null2):

    access_path = ql_read_string(ql, faccessat_filename)
    real_path = ql_transform_to_real_path(ql, access_path)
    relative_path = ql_transform_to_relative_path(ql, access_path)

    regreturn = -1
    if os.path.exists(real_path) == False:
        regreturn = -1
    elif stat.S_ISFIFO(os.stat(real_path).st_mode):
        regreturn = 0
    else:
        regreturn = -1

    ql_definesyscall_return(ql, regreturn)
    ql.nprint("facccessat (%d, 0x%x, 0x%x) = %d" %(faccessat_dfd, faccessat_filename, faccessat_mode, regreturn))
    
    if regreturn == -1:
        ql.dprint("[!] File Not Found or Skipped: %s" % access_path)
    else:
        ql.dprint("[+] File Found: %s" % access_path)


def ql_syscall_open(ql, filename, flags, mode, null0, null1, null2):

    path = ql_read_string(ql, filename)
    real_path = ql_transform_to_real_path(ql, path)
    relative_path = ql_transform_to_relative_path(ql, path)

    for i in range(256):
        if ql.file_des[i] == 0:
            idx = i
            break

    if idx == -1:
        regreturn = -1
    else:
        try:
            if ql.arch == QL_ARM:
                mode = 0

            flags = open_flag_mapping(flags, ql)
            ql.file_des[idx] = ql_file.open(real_path, flags, mode)
            regreturn = idx
        except:
            regreturn = -1

    ql.nprint("open(%s, 0x%x, 0x%x) = %d" % (relative_path, flags, mode, regreturn))
    if regreturn >= 0 and regreturn != 2:
        ql.dprint("[+] File Found: %s" % relative_path)
    else:
        ql.dprint("[!] File Not Found %s" % relative_path)
    ql_definesyscall_return(ql, regreturn)


def ql_syscall_openat(ql, openat_fd, openat_path, openat_flags, openat_mode, null0, null1):
    openat_fd = ql.unpacks(ql.pack(openat_fd))
    openat_path = ql_read_string(ql, openat_path)

    real_path = ql_transform_to_real_path(ql, openat_path)
    relative_path = ql_transform_to_relative_path(ql, openat_path)

    if os.path.exists(real_path) == False:
        regreturn = -1
    else:
        idx = -1
        for i in range(256):
            if ql.file_des[i] == 0:
                idx = i
                break
        if idx == -1:
            regreturn = -1
        else:
            ql.file_des[idx] = ql_file.open(real_path, openat_flags, openat_mode)
            regreturn = (idx)
    ql.nprint("\nopenat(%d, %s, 0x%x, 0x%x) = %d" % (openat_fd, relative_path, openat_flags, openat_mode, regreturn))
    if regreturn == -1:
        ql.dprint("[!] File Not Found: %s"  % relative_path)
    else:
        ql.dprint("[+] File Found: %s"  % relative_path)
    ql_definesyscall_return(ql, regreturn)


def ql_syscall_lseek(ql, lseek_fd, lseek_ofset, lseek_origin, null0, null1, null2):
    regreturn = ql.file_des[lseek_fd].lseek(lseek_ofset, lseek_origin)
    ql.nprint("lseek(%d, 0x%x, 0x%x) = %d" % (lseek_fd, lseek_ofset, lseek_origin, regreturn))
    ql_definesyscall_return(ql, regreturn)


def ql_syscall__llseek(ql, fd, offset_high, offset_low, result, whence, null0):
    offset = offset_high << 32 | offset_low
    origin = whence
    ret = ql.file_des[fd].lseek(offset, origin)
    regreturn = 0 if ret >= 0 else -1
    if regreturn == 0:
        ql.mem_write(result, ql.pack64(ret))

    ql.nprint("_llseek(%d, 0x%x, 0x%x, 0x%x = %d)" % (fd, offset_high, offset_low, origin, regreturn))
    ql_definesyscall_return(ql, regreturn)


def ql_syscall_brk(ql, brk_input, null0, null1, null2, null3, null4):
    ql.nprint("brk(0x%x)" % brk_input)
    if brk_input != 0:
        if brk_input > ql.brk_address:
            ql.uc.mem_map(ql.brk_address, (int(((brk_input + 0xfff) // 0x1000) * 0x1000 - ql.brk_address)))
            ql.brk_address = int(((brk_input + 0xfff) // 0x1000) * 0x1000)
    else:
        brk_input = ql.brk_address
    ql_definesyscall_return(ql, brk_input)
    ql.dprint("[+] brk return(0x%x)" % ql.brk_address)


def ql_syscall_mprotect(ql, mprotect_start, mprotect_len, mprotect_prot, null0, null1, null2):
    regreturn = 0
    ql.nprint("mprotect(0x%x, 0x%x, 0x%x) = %d" % (mprotect_start, mprotect_len, mprotect_prot, regreturn))
    ql_definesyscall_return(ql, regreturn)


def ql_syscall_uname(ql, address, null0, null1, null2, null3, null4):
    buf = b''
    buf += b'QilingOS'.ljust(65, b'\x00')
    buf += b'ql_vm'.ljust(65, b'\x00')
    buf += b'99.0-RELEASE'.ljust(65, b'\x00')
    buf += b'QiligOS 99.0-RELEASE r1'.ljust(65, b'\x00')
    buf += b'ql_processor'.ljust(65, b'\x00')
    buf += b''.ljust(65, b'\x00')
    ql.uc.mem_write(address, buf)
    regreturn = 0
    ql.nprint("uname(0x%x) = %d" % (address, regreturn))
    ql_definesyscall_return(ql, regreturn)


def ql_syscall_access(ql, access_path, access_mode, null0, null1, null2, null3):
    path = (ql_read_string(ql, access_path))

    real_path = ql_transform_to_real_path(ql, path)
    relative_path = ql_transform_to_relative_path(ql, path)

    if os.path.exists(real_path) == False:
        regreturn = -1
    else:
        regreturn = 0

    ql_definesyscall_return(ql, regreturn)

    ql.nprint("access(%s, 0x%x) = %d " % (relative_path, access_mode, regreturn))
    if regreturn == 0:
        ql.dprint("[+] File found: %s" % relative_path)
    else:
        ql.dprint("[!] No such file or directory")
    

def ql_syscall_mmap(ql, mmap2_addr, mmap2_length, mmap2_prot, mmap2_flags, mmap2_fd, mmap2_pgoffset):
    # this is ugly patch, we might need to get value from elf parse,
    # is32bit or is64bit value not by arch
   
    MAP_ANONYMOUS=32

    if (ql.arch == QL_ARM64) or (ql.arch == QL_X8664):
        mmap2_fd = ql.unpack64(ql.pack64(mmap2_fd))

    elif (ql.arch == QL_MIPS32EL):
        mmap2_fd = ql.unpack32s(ql.uc.mem_read(mmap2_fd, 4))
        mmap2_pgoffset = ql.unpack32(ql.uc.mem_read(mmap2_pgoffset, 4))
        MAP_ANONYMOUS=2048
    else:
        mmap2_fd = ql.unpack32s(ql.pack32(mmap2_fd))


    mmap_base = mmap2_addr
    need_mmap = True

    if mmap2_addr != 0 and mmap2_addr < ql.mmap_start:
        need_mmap = False
    if mmap2_addr == 0:
        mmap_base = ql.mmap_start
        ql.mmap_start = mmap_base + ((mmap2_length + 0x1000 - 1) // 0x1000) * 0x1000

    ql.dprint("[+] log mmap - mmap(0x%x, %d, 0x%x, 0x%x, %d, %d)" % (mmap2_addr, mmap2_length, mmap2_prot, mmap2_flags, mmap2_fd, mmap2_pgoffset))
    ql.dprint("[+] log mmap - return addr : " + hex(mmap_base))
    ql.dprint("[+] log mmap - addr range  : " + hex(mmap_base) + ' - ' + hex(mmap_base + ((mmap2_length + 0x1000 - 1) // 0x1000) * 0x1000))

    if need_mmap:
        ql.dprint("[+] log mmap - mapping needed")
        try:
            ql.uc.mem_map(mmap_base, ((mmap2_length + 0x1000 - 1) // 0x1000) * 0x1000)
        except:
            ql.show_map_info()
            raise   

    ql.uc.mem_write(mmap_base, b'\x00' * (((mmap2_length + 0x1000 - 1) // 0x1000) * 0x1000))
    
    mem_s = mmap_base
    mem_e = mmap_base + ((mmap2_length + 0x1000 - 1) // 0x1000) * 0x1000
    mem_info = ''

    if ((mmap2_flags & MAP_ANONYMOUS) == 0) and mmap2_fd < 256 and ql.file_des[mmap2_fd] != 0:
        ql.file_des[mmap2_fd].lseek(mmap2_pgoffset)
        data = ql.file_des[mmap2_fd].read(mmap2_length)

        ql.dprint("[+] log mem wirte : " + hex(len(data)))
        ql.dprint("[+] log mem mmap  : " + str(ql.file_des[mmap2_fd].name))
        ql.uc.mem_write(mmap_base, data)
        
        mem_info = ql.file_des[mmap2_fd].name
        
    ql.insert_map_info(mem_s, mem_e, mem_info)
    
    if ql.output == QL_OUT_DEFAULT:
        ql.nprint("mmap(0x%x, %d, 0x%x, 0x%x, %d, %d) = 0x%x" % (mmap2_addr, mmap2_length, mmap2_prot, mmap2_flags, mmap2_fd, mmap2_pgoffset, mmap_base))
    
    regreturn = mmap_base
    ql.dprint("[+] mmap_base is 0x%x" % regreturn)

    ql_definesyscall_return(ql, regreturn)


def ql_syscall_mmap2(ql, mmap2_addr, mmap2_length, mmap2_prot, mmap2_flags, mmap2_fd, mmap2_pgoffset):
    # this is ugly patch, we might need to get value from elf parse,
    # is32bit or is64bit value not by arch
   
    MAP_ANONYMOUS=32

    if (ql.arch == QL_ARM64) or (ql.arch == QL_X8664):
        mmap2_fd = ql.unpack64(ql.pack64(mmap2_fd))

    elif (ql.arch == QL_MIPS32EL):
        mmap2_fd = ql.unpack32s(ql.uc.mem_read(mmap2_fd, 4))
        mmap2_pgoffset = ql.unpack32(ql.uc.mem_read(mmap2_pgoffset, 4)) * 4096
        MAP_ANONYMOUS=2048
    else:
        mmap2_fd = ql.unpack32s(ql.pack32(mmap2_fd))
        mmap2_pgoffset = mmap2_pgoffset * 4096


    mmap_base = mmap2_addr
    need_mmap = True

    if mmap2_addr != 0 and mmap2_addr < ql.mmap_start:
        need_mmap = False
    if mmap2_addr == 0:
        mmap_base = ql.mmap_start
        ql.mmap_start = mmap_base + ((mmap2_length + 0x1000 - 1) // 0x1000) * 0x1000

    ql.dprint("[+] log mmap - mmap2(0x%x, %d, 0x%x, 0x%x, %d, %d)" % (mmap2_addr, mmap2_length, mmap2_prot, mmap2_flags, mmap2_fd, mmap2_pgoffset))
    ql.dprint("[+] log mmap - return addr : " + hex(mmap_base))
    ql.dprint("[+] log mmap - addr range  : " + hex(mmap_base) + ' - ' + hex(mmap_base + ((mmap2_length + 0x1000 - 1) // 0x1000) * 0x1000))

    if need_mmap:
        ql.dprint("[+] log mmap - mapping needed")
        try:
            ql.uc.mem_map(mmap_base, ((mmap2_length + 0x1000 - 1) // 0x1000) * 0x1000)
        except:
            ql.show_map_info()
            raise     

    ql.uc.mem_write(mmap_base, b'\x00' * (((mmap2_length + 0x1000 - 1) // 0x1000) * 0x1000))
    
    mem_s = mmap_base
    mem_e = mmap_base + ((mmap2_length + 0x1000 - 1) // 0x1000) * 0x1000
    mem_info = ''

    if ((mmap2_flags & MAP_ANONYMOUS) == 0) and mmap2_fd < 256 and ql.file_des[mmap2_fd] != 0:
        ql.file_des[mmap2_fd].lseek(mmap2_pgoffset)
        data = ql.file_des[mmap2_fd].read(mmap2_length)

        ql.dprint("[+] log mem wirte : " + hex(len(data)))
        ql.dprint("[+] log mem mmap  : " + str(ql.file_des[mmap2_fd].name))
        ql.uc.mem_write(mmap_base, data)
        
        mem_info = ql.file_des[mmap2_fd].name
        
    ql.insert_map_info(mem_s, mem_e, mem_info)
    
    if ql.output == QL_OUT_DEFAULT:
        ql.nprint("mmap2(0x%x, %d, 0x%x, 0x%x, %d, %d) = 0x%x" % (mmap2_addr, mmap2_length, mmap2_prot, mmap2_flags, mmap2_fd, mmap2_pgoffset, mmap_base))
    
    regreturn = mmap_base
    ql.dprint("[+] mmap_base is 0x%x" % regreturn)

    ql_definesyscall_return(ql, regreturn)


def ql_syscall_close(ql, close_fd, null0, null1, null2, null3, null4):
    regreturn = -1
    if close_fd < 256 and ql.file_des[close_fd] != 0:
        ql.file_des[close_fd].close()
        ql.file_des[close_fd] = 0
        regreturn = 0
    ql.nprint("close(%d) = %d" % (close_fd, regreturn))
    ql_definesyscall_return(ql, regreturn)


def ql_syscall_fstatat64(ql, fstatat64_fd, fstatat64_fname, fstatat64_buf, fstatat64_flag, null0, null1):
    fstatat64_fname = ql_read_string(ql, fstatat64_fname)

    real_path = ql_transform_to_real_path(ql, fstatat64_fname)
    relative_path = ql_transform_to_relative_path(ql, fstatat64_fname)

    regreturn = -1
    if os.path.exists(real_path) == True:
        fstat64_info = os.stat(real_path)

        # struct stat is : 80 addr is : 0x4000811bc8
        # buf.st_dev offest 0 8 0
        # buf.st_ino offest 8 8 0
        # buf.st_mode offest 10 4 0
        # buf.st_nlink offest 14 4 0
        # buf.st_uid offest 18 4 0
        # buf.st_gid offest 1c 4 0
        # buf.st_rdev offest 20 8 0
        # buf.st_size offest 30 8 274886889936
        # buf.st_blksize offest 38 4 8461328
        # buf.st_blocks offest 40 8 274877909532
        # buf.st_atime offest 48 8 274886368336
        # buf.st_mtime offest 58 8 274877909472
        # buf.st_ctime offest 68 8 274886368336
        # buf.__glibc_reserved offest 78 8
        fstat64_buf = ql.pack64(fstat64_info.st_dev)
        fstat64_buf += ql.pack64(fstat64_info.st_ino)
        fstat64_buf += ql.pack32(fstat64_info.st_mode)
        fstat64_buf += ql.pack32(fstat64_info.st_nlink)
        fstat64_buf += ql.pack32(1000)
        fstat64_buf += ql.pack32(1000)
        fstat64_buf += ql.pack64(fstat64_info.st_rdev)
        fstat64_buf += ql.pack64(0)
        fstat64_buf += ql.pack64(fstat64_info.st_size)
        fstat64_buf += ql.pack32(fstat64_info.st_blksize)
        fstat64_buf += ql.pack32(0)
        fstat64_buf += ql.pack64(fstat64_info.st_blocks)
        fstat64_buf += ql.pack64(int(fstat64_info.st_atime))
        fstat64_buf += ql.pack64(0)
        fstat64_buf += ql.pack64(int(fstat64_info.st_mtime))
        fstat64_buf += ql.pack64(0)
        fstat64_buf += ql.pack64(int(fstat64_info.st_ctime))
        fstat64_buf += ql.pack64(0)
        ql.uc.mem_write(fstatat64_buf,fstat64_buf)
        regreturn = 0

    ql.nprint("fstatat64(0x%x, %s) = %d" % (fstatat64_fd, relative_path, regreturn))
    if regreturn == 0:
        ql.dprint("[+] Directory Found: %s"  % relative_path)
    else:
        ql.dprint("[!] Directory Not Found: %s"  % relative_path)
    ql_definesyscall_return(ql, regreturn)


def ql_syscall_fstat64(ql, fstat64_fd, fstat64_add, null0, null1, null2, null3):
    if fstat64_fd < 256 and ql.file_des[fstat64_fd] != 0:
        user_fileno = fstat64_fd
        fstat64_info = ql.file_des[user_fileno].fstat()
        
        if ql.arch == QL_ARM64:
            # struct stat is : 80 addr is : 0x4000811bc8
            # buf.st_dev offest 0 8 0
            # buf.st_ino offest 8 8 0
            # buf.st_mode offest 10 4 0
            # buf.st_nlink offest 14 4 0
            # buf.st_uid offest 18 4 0
            # buf.st_gid offest 1c 4 0
            # buf.st_rdev offest 20 8 0
            # buf.st_size offest 30 8 274886889936
            # buf.st_blksize offest 38 4 8461328
            # buf.st_blocks offest 40 8 274877909532
            # buf.st_atime offest 48 8 274886368336
            # buf.st_mtime offest 58 8 274877909472
            # buf.st_ctime offest 68 8 274886368336
            # buf.__glibc_reserved offest 78 8
            fstat64_buf = ql.pack64(fstat64_info.st_dev)
            fstat64_buf += ql.pack64(fstat64_info.st_ino)
            fstat64_buf += ql.pack32(fstat64_info.st_mode)
            fstat64_buf += ql.pack32(fstat64_info.st_nlink)
            fstat64_buf += ql.pack32(1000)
            fstat64_buf += ql.pack32(1000)
            fstat64_buf += ql.pack64(fstat64_info.st_rdev)
            fstat64_buf += ql.pack64(0)
            fstat64_buf += ql.pack64(fstat64_info.st_size)
            fstat64_buf += ql.pack32(fstat64_info.st_blksize)
            fstat64_buf += ql.pack32(0)
            fstat64_buf += ql.pack64(fstat64_info.st_blocks)
            fstat64_buf += ql.pack64(int(fstat64_info.st_atime))
            fstat64_buf += ql.pack64(0)
            fstat64_buf += ql.pack64(int(fstat64_info.st_mtime))
            fstat64_buf += ql.pack64(0)
            fstat64_buf += ql.pack64(int(fstat64_info.st_ctime))
            fstat64_buf += ql.pack64(0)
        else:

            # pack fstatinfo
            fstat64_buf = ql.pack64(fstat64_info.st_dev)
            fstat64_buf += ql.pack64(0x0000000300c30000)
            fstat64_buf += ql.pack32(fstat64_info.st_mode)
            fstat64_buf += ql.pack32(fstat64_info.st_nlink)
            fstat64_buf += ql.pack32(fstat64_info.st_uid)
            fstat64_buf += ql.pack32(fstat64_info.st_gid)
            fstat64_buf += ql.pack64(0x0000000000008800) #?? fstat_info.st_rdev
            fstat64_buf += ql.pack32(0xffffd257)
            fstat64_buf += ql.pack64(fstat64_info.st_size)
            fstat64_buf += ql.pack32(0x00000400) #?? fstat_info.st_blksize
            fstat64_buf += ql.pack64(0x0000000000000000) #?? fstat_info.st_blocks
            fstat64_buf += ql.pack64(int(fstat64_info.st_atime))
            fstat64_buf += ql.pack64(int(fstat64_info.st_mtime))
            fstat64_buf += ql.pack64(int(fstat64_info.st_ctime))
            fstat64_buf += ql.pack64(fstat64_info.st_ino)

        ql.uc.mem_write(fstat64_add, fstat64_buf)
        regreturn = 0
    else:
        regreturn = -1

    ql.nprint("fstat64(%d, 0x%x) = %d" % (fstat64_fd, fstat64_add, regreturn))
    if regreturn == 0:
        ql.dprint("[+] fstat64 write completed")
    else:
        ql.dprint("[!] fstat64 read/write fail")
    ql_definesyscall_return(ql, regreturn)


def ql_syscall_fstat(ql, fstat_fd, fstat_add, null0, null1, null2, null3):
    
    if fstat_fd < 256 and ql.file_des[fstat_fd] != 0:
        user_fileno = fstat_fd
        fstat_info = ql.file_des[user_fileno].fstat()

        if ql.arch == QL_MIPS32EL:
            # pack fstatinfo
            fstat_buf = ql.pack32(fstat_info.st_dev)
            fstat_buf += ql.pack32(0) * 3
            fstat_buf += ql.pack32(fstat_info.st_ino)
            fstat_buf += ql.pack32(fstat_info.st_mode)
            fstat_buf += ql.pack32(fstat_info.st_nlink)
            fstat_buf += ql.pack32(fstat_info.st_uid)
            fstat_buf += ql.pack32(fstat_info.st_gid)
            fstat_buf += ql.pack32(fstat_info.st_rdev)
            fstat_buf += ql.pack32(0) * 2
            fstat_buf += ql.pack32(fstat_info.st_size)
            fstat_buf += ql.pack32(0)
            fstat_buf += ql.pack32(int(fstat_info.st_atime))
            fstat_buf += ql.pack32(0)
            fstat_buf += ql.pack32(int(fstat_info.st_mtime))
            fstat_buf += ql.pack32(0)
            fstat_buf += ql.pack32(int(fstat_info.st_ctime))
            fstat_buf += ql.pack32(0)
            fstat_buf += ql.pack32(fstat_info.st_blksize)
            fstat_buf += ql.pack32(fstat_info.st_blocks)
            fstat_buf = fstat_buf.ljust(0x90, b'\x00')
        else:
            # pack fstatinfo
            fstat_buf = ql.pack32(fstat_info.st_mode)
            fstat_buf += ql.pack(fstat_info.st_ino)
            fstat_buf += ql.pack32(fstat_info.st_mode)
            fstat_buf += ql.pack32(fstat_info.st_nlink)
            fstat_buf += ql.pack32(fstat_info.st_uid)
            fstat_buf += ql.pack32(fstat_info.st_gid)
            fstat_buf += ql.pack32(fstat_info.st_rdev)
            fstat_buf += ql.pack32(fstat_info.st_size)
            fstat_buf += ql.pack32(fstat_info.st_blksize)
            fstat_buf += ql.pack32(fstat_info.st_blocks)
            fstat_buf += ql.pack32(int(fstat_info.st_atime))
            fstat_buf += ql.pack32(int(fstat_info.st_mtime))
            fstat_buf += ql.pack32(int(fstat_info.st_ctime))

        ql.uc.mem_write(fstat_add, fstat_buf)
        regreturn = 0        
    else:
        regreturn = -1

    ql.nprint("fstat(%d, 0x%x) = %d" % (fstat_fd, fstat_add, regreturn))
    if regreturn == 0:
        ql.dprint("[+] fstat write completed")
    else:
        ql.dprint("[!] fstat read/write fail")
    ql_definesyscall_return(ql, regreturn)


# int stat64(const char *pathname, struct stat64 *buf);
def ql_syscall_stat64(ql, stat64_pathname, stat64_buf_ptr, null0, null1, null2, null3):
    stat64_file = (ql_read_string(ql, stat64_pathname))

    real_path = ql_transform_to_real_path(ql, stat64_file)
    relative_path = ql_transform_to_relative_path(ql, stat64_file)
    if os.path.exists(real_path) == False:
        regreturn = -1
    else:
        stat64_info = os.stat(real_path)

        if ql.arch == QL_MIPS32EL:
            # packfstatinfo
            # name offset size
            # struct stat is : a0
            # buf.st_dev offest 0 4
            # buf.st_ino offest 10 8
            # buf.st_mode offest 18 4
            # buf.st_nlink offest 1c 4
            # buf.st_uid offest 20 4
            # buf.st_gid offest 24 4
            # buf.st_rdev offest 28 4
            # buf.st_size offest 38 8
            # buf.st_blksize offest 58 4
            # buf.st_blocks offest 60 8
            # buf.st_atime offest 40 4
            # buf.st_mtime offest 48 4
            # buf.st_ctime offest 50 4
            stat64_buf = ql.pack32(stat64_info.st_dev)
            stat64_buf += ql.pack32(0) * 3
            stat64_buf += ql.pack64(stat64_info.st_ino)
            stat64_buf += ql.pack32(stat64_info.st_mode)
            stat64_buf += ql.pack32(stat64_info.st_nlink)
            stat64_buf += ql.pack32(1000)
            stat64_buf += ql.pack32(1000)
            stat64_buf += ql.pack32(stat64_info.st_rdev)
            stat64_buf += ql.pack32(0) * 3
            stat64_buf += ql.pack64(stat64_info.st_size)
            stat64_buf += ql.pack64(int(stat64_info.st_atime))
            stat64_buf += ql.pack64(int(stat64_info.st_mtime))
            stat64_buf += ql.pack64(int(stat64_info.st_ctime))
            stat64_buf += ql.pack32(stat64_info.st_blksize)
            stat64_buf += ql.pack32(0)
            stat64_buf += ql.pack64(stat64_info.st_blocks)
        else:
            # packfstatinfo
            stat64_buf = ql.pack64(stat64_info.st_dev)
            stat64_buf += ql.pack64(0x0000000300c30000)
            stat64_buf += ql.pack32(stat64_info.st_mode)
            stat64_buf += ql.pack32(stat64_info.st_nlink)
            stat64_buf += ql.pack32(stat64_info.st_uid)
            stat64_buf += ql.pack32(stat64_info.st_gid)
            stat64_buf += ql.pack64(0x0000000000008800) #?? fstat_info.st_rdev
            stat64_buf += ql.pack32(0xffffd257)
            stat64_buf += ql.pack64(stat64_info.st_size)
            stat64_buf += ql.pack32(0x00000400) #?? fstat_info.st_blksize
            stat64_buf += ql.pack64(0x0000000000000000) #?? fstat_info.st_blocks
            stat64_buf += ql.pack64(int(stat64_info.st_atime))
            stat64_buf += ql.pack64(int(stat64_info.st_mtime))
            stat64_buf += ql.pack64(int(stat64_info.st_ctime))
            stat64_buf += ql.pack64(stat64_info.st_ino)

        ql.uc.mem_write(stat64_buf_ptr, stat64_buf)
        regreturn = 0

    ql.nprint("stat64(%s, 0x%x) = %d" % (relative_path, stat64_buf_ptr, regreturn))
    if regreturn == 0:
        ql.dprint("[+] stat64 write completed")
    else:
        ql.dprint("[!] stat64 read/write fail")
    ql_definesyscall_return(ql, regreturn)


# int stat(const char *path, struct stat *buf);
def ql_syscall_stat(ql, stat_path, stat_buf_ptr, null0, null1, null2, null3):
    stat_file = (ql_read_string(ql, stat_path))

    real_path = ql_transform_to_real_path(ql, stat_file)
    relative_path = ql_transform_to_relative_path(ql, stat_file)

    if os.path.exists(real_path) == False:
        regreturn = -1
    else:
        stat_info = os.stat(real_path)

        if ql.arch == QL_MIPS32EL:
            # pack fstatinfo
            stat_buf = ql.pack32(stat_info.st_dev)
            stat_buf += ql.pack32(0) * 3
            stat_buf += ql.pack32(stat_info.st_ino)
            stat_buf += ql.pack32(stat_info.st_mode)
            stat_buf += ql.pack32(stat_info.st_nlink)
            stat_buf += ql.pack32(stat_info.st_uid)
            stat_buf += ql.pack32(stat_info.st_gid)
            stat_buf += ql.pack32(stat_info.st_rdev)
            stat_buf += ql.pack32(0) * 2
            stat_buf += ql.pack32(stat_info.st_size)
            stat_buf += ql.pack32(0)
            stat_buf += ql.pack32(int(stat_info.st_atime))
            stat_buf += ql.pack32(0)
            stat_buf += ql.pack32(int(stat_info.st_mtime))
            stat_buf += ql.pack32(0)
            stat_buf += ql.pack32(int(stat_info.st_ctime))
            stat_buf += ql.pack32(0)
            stat_buf += ql.pack32(stat_info.st_blksize)
            stat_buf += ql.pack32(stat_info.st_blocks)
            stat_buf = stat_buf.ljust(0x90, b'\x00')
        else:
            # pack statinfo
            stat_buf = ql.pack32(stat_info.st_mode)
            stat_buf += ql.pack32(stat_info.st_ino)
            stat_buf += ql.pack32(stat_info.st_dev)
            stat_buf += ql.pack32(stat_info.st_rdev)
            stat_buf += ql.pack32(stat_info.st_nlink)
            stat_buf += ql.pack32(stat_info.st_size)
            stat_buf += ql.pack32(stat_info.st_size)
            stat_buf += ql.pack32(stat_info.st_size)
            stat_buf += ql.pack32(int(stat_info.st_atime))
            stat_buf += ql.pack32(int(stat_info.st_mtime))
            stat_buf += ql.pack32(int(stat_info.st_ctime))
            stat_buf += ql.pack32(stat_info.st_blksize)
            stat_buf += ql.pack32(stat_info.st_blocks)

        regreturn = 0
        ql.uc.mem_write(stat_buf_ptr, stat_buf)

    ql.nprint("stat(%s, 0x%x) = %d" % (relative_path, stat_buf_ptr, regreturn))
    if regreturn == 0:
        ql.dprint("[+] stat() write completed")
    else:
        ql.dprint("[!] stat() read/write fail")
    ql_definesyscall_return(ql, regreturn)


def ql_syscall_read(ql, read_fd, read_buf, read_len, null0, null1, null2):
    data = None
    if read_fd < 256 and ql.file_des[read_fd] != 0:
        try:
            data = ql.file_des[read_fd].read(read_len)
            ql.uc.mem_write(read_buf, data)
            regreturn = len(data)
        except:
            regreturn = -1
    else:
        regreturn = -1
    ql.nprint("read(%d, 0x%x, 0x%x) = %d" % (read_fd, read_buf, read_len, regreturn))

    if data:
        ql.dprint("[+] read() CONTENT:")
        ql.dprint(data)
    ql_definesyscall_return(ql, regreturn)


def ql_syscall_write(ql, write_fd, write_buf, write_count, null0, null1, null2):
    regreturn = 0
    buf = None
    
    try:
        buf = ql.uc.mem_read(write_buf, write_count)
        ql.nprint("\nwrite(%d,%x,%i) = %d" % (write_fd, write_buf, write_count, regreturn))
        ql.file_des[write_fd].write(buf)
        regreturn = write_count
    except:
        regreturn = -1
        ql.nprint("write(%d,%x,%i) = %d" % (write_fd, write_buf, write_count, regreturn))
        if ql.output in (QL_OUT_DEBUG, QL_OUT_DUMP):
            raise
    #ql.nprint("write(%d,%x,%i) = %d" % (write_fd, write_buf, write_count, regreturn))
    #if buf:
    #    ql.nprint(buf.decode(errors='ignore'))
    ql_definesyscall_return(ql, regreturn)


def ql_syscall_writev(ql, writev_fd, writev_vec, writev_vien, null0, null1, null2):
    regreturn = 0
    size_t_len = ql.archbit // 8
    iov = ql.uc.mem_read(writev_vec, writev_vien * size_t_len * 2)
    ql.nprint("writev(0x%x, 0x%x, 0x%x)" % (writev_fd, writev_vec, writev_vien))
    for i in range(writev_vien):
        addr = ql.unpack(iov[i * size_t_len * 2 : i * size_t_len * 2 + size_t_len])
        l = ql.unpack(iov[i * size_t_len * 2 + size_t_len : i * size_t_len * 2 + size_t_len * 2])
        ql.nprint("[+] writev() CONTENT : %s" % str(ql.uc.mem_read(addr, l)))
    ql_definesyscall_return(ql, regreturn)    
    

def ql_syscall_archprctl(ql, null0, ARCH_SET_FS, null1, null2, null3, null4):
    FSMSR = 0xC0000100
    ql.uc.msr_write(FSMSR, ARCH_SET_FS)
    regreturn = 0
    ql.nprint("archprctl(0x%x) = %d" % (ARCH_SET_FS, regreturn))
    ql_definesyscall_return(ql, regreturn)


def ql_syscall_prctl(ql, null0, null1, null2, null3, null4, null5):
    regreturn = 0
    ql.nprint("prctl() = %d" % (regreturn))
    ql_definesyscall_return(ql, regreturn)


def ql_syscall_readlink(ql, path_name, path_buff, path_buffsize, null0, null1, null2):
    pathname = (ql.uc.mem_read(path_name, 0x100).split(b'\x00'))[0]
    pathname = str(pathname, 'utf-8', errors="ignore")

    real_path = ql_transform_to_link_path(ql, pathname)
    relative_path = ql_transform_to_relative_path(ql, pathname)

    if os.path.exists(real_path) == False:
        regreturn = -1
    elif relative_path == '/proc/self/exe':
        FILEPATH = ql.path
        localpath = os.path.abspath(FILEPATH)
        localpath = bytes(localpath, 'utf-8') + b'\x00'
        ql.uc.mem_write(path_buff, localpath)
        regreturn = (len(localpath)-1)
    else:
        regreturn = 0x0    
    
    ql.nprint("readlink(%s, 0x%x, 0x%x) = %d" % (relative_path, path_buff, path_buffsize, regreturn))
    ql_definesyscall_return(ql, regreturn)


def ql_syscall_getcwd(ql, path_buff, path_buffsize, null0, null1, null2, null3):
    localpath = ql_transform_to_relative_path(ql, './')
    localpath = bytes(localpath, 'utf-8') + b'\x00'
    ql.uc.mem_write(path_buff, localpath)
    regreturn = (len(localpath))

    pathname = (ql.uc.mem_read(path_buff, 0x100).split(b'\x00'))[0]
    pathname = str(pathname, 'utf-8', errors="ignore")

    ql.nprint("getcwd(%s, 0x%x) = %d" % (pathname, path_buffsize, regreturn))
    ql_definesyscall_return(ql, regreturn)


def ql_syscall_chdir(ql, path_name, null0, null1, null2, null3, null4):
    regreturn = 0
    pathname = ql_read_string(ql, path_name)

    real_path = ql_transform_to_real_path(ql, pathname)
    relative_path = ql_transform_to_relative_path(ql, pathname)

    if os.path.exists(real_path) and os.path.isdir(real_path):
        if ql.thread_management != None:
            pass
        else:
            ql.current_path = relative_path + '/'
        ql.nprint("chdir(%s) = %d"% (relative_path, regreturn))
    else:
        regreturn = -1    
        ql.nprint("chdir(%s) = %d : Not Found" % (relative_path, regreturn))
    ql_definesyscall_return(ql, regreturn)     


def ql_syscall_readlinkat(ql, readlinkat_dfd, readlinkat_path, readlinkat_buf, readlinkat_bufsiz, null0, null1):
    pathname = (ql.uc.mem_read(readlinkat_path, 0x100).split(b'\x00'))[0]
    pathname = str(pathname, 'utf-8', errors="ignore")

    real_path = ql_transform_to_link_path(ql, pathname)
    relative_path = ql_transform_to_relative_path(ql, pathname)

    if os.path.exists(real_path) == False:
        regreturn = -1
    elif relative_path == '/proc/self/exe':
        FILEPATH = ql.path
        localpath = os.path.abspath(FILEPATH)
        localpath = bytes(localpath, 'utf-8') + b'\x00'
        ql.uc.mem_write(readlinkat_buf, localpath)
        regreturn = (len(localpath)-1)
    else:
        regreturn = 0x0

    ql.nprint("readlinkat(0x%x, 0x%x, 0x%x, 0x%x) = %d" % (readlinkat_dfd, readlinkat_path, readlinkat_buf, readlinkat_bufsiz, regreturn))
    ql_definesyscall_return(ql, regreturn)


def ql_syscall_ugetrlimit(ql, ugetrlimit_resource, ugetrlimit_rlim, null0, null1, null2, null3):
    rlim = resource.getrlimit(ugetrlimit_resource)
    ql.uc.mem_write(ugetrlimit_rlim, ql.pack32s(rlim[0]) + ql.pack32s(rlim[1]))
    regreturn = 0
    ql.nprint("ugetrlimit(%d, 0x%x) = %d" % (ugetrlimit_resource, ugetrlimit_rlim, regreturn))
    ql_definesyscall_return(ql, regreturn)



def ql_syscall_setrlimit(ql, setrlimit_resource, setrlimit_rlim, null0, null1, null2, null3):
    # maybe we can nop the setrlimit
    tmp_rlim = (ql.unpack32s(ql.uc.mem_read(setrlimit_rlim, 4)), ql.unpack32s(ql.uc.mem_read(setrlimit_rlim + 4, 4)))
    resource.setrlimit(setrlimit_resource, tmp_rlim)

    regreturn = 0
    ql.nprint("setrlimit(%d, 0x%x) = %d" % (setrlimit_resource, setrlimit_rlim, regreturn))
    ql_definesyscall_return(ql, regreturn)

def ql_syscall_prlimit64(ql, pid, resource, new_limit, old_limit, null0, null1):
    # setrlimit() and getrlimit()
    #if pid == 0:
    #    ql_syscall_setrlimit(ql, resource, new_limit, 0, 0, 0, 0);
    #    ql_syscall_ugetrlimit(ql, resource, old_limit, 0, 0, 0, 0);
    #    regreturn = 0;
    #else:
        # set other process which pid != 0
    #    regreturn = 0
    regreturn = 0
    #ql.nprint("prlimit64(%d, %d, 0x%x, 0x%x) = %d" % (pid, resource, new_limit, old_limit, regreturn))
    ql_definesyscall_return(ql, regreturn)

def ql_syscall_rt_sigaction(ql, rt_sigaction_signum, rt_sigaction_act, rt_sigaction_oldact, null0, null1, null2):
    if rt_sigaction_oldact != 0:
        if ql.sigaction_act[rt_sigaction_signum] == 0:
            ql.uc.mem_write(rt_sigaction_oldact, b'\x00' * 20)
        else:
            data = b''
            for key in ql.sigaction_act[rt_sigaction_signum]:
                data += ql.pack32(key)
            ql.uc.mem_write(rt_sigaction_oldact, data)

    if rt_sigaction_act != 0:
        data = []
        for key in range(5):
            data.append(ql.unpack32(ql.uc.mem_read(rt_sigaction_act + 4 * key, 4)))
        ql.sigaction_act[rt_sigaction_signum] = data

    regreturn = 0
    ql.nprint("rt_sigaction(0x%x, 0x%x, = 0x%x) = %d" % (rt_sigaction_signum, rt_sigaction_act, rt_sigaction_oldact, regreturn))
    ql_definesyscall_return(ql, regreturn)


def ql_syscall_ioctl(ql, ioctl_fd, ioctl_cmd, ioctl_arg, null0, null1, null2):
    TCGETS = 0x5401
    TIOCGWINSZ = 0x5413
    TIOCSWINSZ = 0x5414
    TCSETSW = 0x5403

    SIOCGIFADDR = 0x8915
    SIOCGIFNETMASK = 0x891b

    
    def ioctl(fd, cmd, arg):
    # Stub for 'ioctl' syscall
    # Return the list of element to pack back depending on target ioctl
    #If the ioctl is disallowed, return False

        ioctl_allowed = None # list of (fd, cmd), None value for wildcard
        ioctl_disallowed = None # list of (fd, cmd), None value for wildcard

        ioctl_allowed = [
        (0, TCGETS),
        (0, TIOCGWINSZ),
        (0, TIOCSWINSZ),
        (1, TCGETS),
        (1, TIOCGWINSZ),
        (1, TIOCSWINSZ),
        ]

        ioctl_disallowed = [
        (2, TCGETS),
        (0, TCSETSW),
        ]

        allowed = False
        disallowed = False

        for test in [(fd, cmd), (None, cmd), (fd, None)]:
            if test in ioctl_allowed:
                allowed = True
            if test in ioctl_disallowed:
                disallowed = True
        if allowed and disallowed:
            raise ValueError("fd: %x, cmd: %x is allowed and disallowed" % (fd, cmd))

        if allowed:

            if cmd == TCGETS:
                return 0, 0, 0, 0
            elif cmd == TIOCGWINSZ:
            # struct winsize
            # {
            #   unsigned short ws_row;	/* rows, in characters */
            #   unsigned short ws_col;	/* columns, in characters */
            #   unsigned short ws_xpixel;	/* horizontal size, pixels */
            #   unsigned short ws_ypixel;	/* vertical size, pixels */
            # };
                return 1000, 360, 1000, 1000
            elif cmd == TIOCSWINSZ:
                # Ignore it
                return
            else:
                raise RuntimeError("Not implemented")
        elif disallowed:
            return False
        else:
            raise KeyError("Unknown ioctl fd:%x cmd:%x" % (fd, cmd))

    if isinstance(ql.file_des[ioctl_fd], ql_socket) and (ioctl_cmd == SIOCGIFADDR or ioctl_cmd == SIOCGIFNETMASK):
        try:
            tmp_arg = ql.uc.mem_read(ioctl_arg, 64)
            ql.dprint("[+] query network card : %s" % tmp_arg)
            data = ql.file_des[ioctl_fd].ioctl(ioctl_cmd, bytes(tmp_arg))
            ql.uc.mem_write(ioctl_arg, data)
            regreturn = 0
        except:
            regreturn = -1
    else:
        try:
            info = ioctl(ioctl_fd, ioctl_cmd, ioctl_arg)
            if ioctl_cmd == TCGETS:
                data = struct.pack("BBBB", *info)
                ql.uc.mem_write(ioctl_arg, data)
            elif ioctl_cmd == TIOCGWINSZ:
                data = struct.pack("HHHH", *info)
                ql.uc.mem_write(ioctl_arg, data)
            else:
                return
            regreturn = 0
        except :
            regreturn = -1

    ql.nprint("ioctl(0x%x, 0x%x, 0x%x) = %d" % (ioctl_fd, ioctl_cmd, ioctl_arg, regreturn))
    ql_definesyscall_return(ql, regreturn)


def ql_syscall_getpid(ql, null0, null1, null2, null3, null4, null5):
    regreturn= 0x512
    ql.nprint("getpid() = %d)", regreturn)
    ql_definesyscall_return(ql, regreturn)


def ql_syscall_getppid(ql, null0, null1, null2, null3, null4, null5):
    regreturn= 0x1024
    ql.nprint("getpid() = %d)", regreturn)
    ql_definesyscall_return(ql, regreturn)


def ql_syscall_rt_sigprocmask(ql, rt_sigprocmask_how, rt_sigprocmask_nset, rt_sigprocmask_oset, rt_sigprocmask_sigsetsize, null0, null1):
    SIG_BLOCK = 0x0
    SIG_UNBLOCK = 0x1

    if rt_sigprocmask_how == SIG_BLOCK:
        pass

    regreturn = 0
    ql.nprint("rt_sigprocmask(0x%x, 0x%x, 0x%x, 0x%x) = %d" % (rt_sigprocmask_how, rt_sigprocmask_nset, rt_sigprocmask_oset, rt_sigprocmask_sigsetsize, regreturn))
    ql_definesyscall_return(ql, regreturn)


def ql_syscall_vfork(ql, null0, null1, null2, null3, null4, null5):
    pid = os.fork()

    if pid == 0:
        ql.child_processes = True
        regreturn = 0
        if ql.thread_management != None:
            ql.thread_management.cur_thread.set_thread_log_file(ql.log_file_name)
        else:
            if ql.log_file_name != None:
                ql.log_file_fd = open(ql.log_file_name + "_" + str(os.getpid()) + ".qlog", 'w+')
    else:
        regreturn = pid

    if ql.thread_management != None:
        ql.uc.emu_stop()

    ql.nprint("vfork() = %d" % regreturn)
    ql_definesyscall_return(ql, regreturn)


def ql_syscall_setsid(ql, null0, null1, null2, null3, null4, null5):
    regreturn = os.getpid()
    ql.nprint("setsid() = %d" % regreturn)
    ql_definesyscall_return(ql, regreturn)


def ql_syscall_time(ql, null0, null1, null2, null3, null4, null5):
    regreturn = int(time.time()) 
    ql.nprint("time() = %d" % regreturn)
    ql_definesyscall_return(ql, regreturn)


def ql_syscall_wait4(ql, wait4_pid, wait4_wstatus, wait4_options, wait4_rusage, null0, null1):
    spid, status, rusage = os.wait4(wait4_pid, wait4_options)
    ql.uc.mem_write(wait4_wstatus, ql.pack32(status))
    regreturn = spid
    ql.nprint("wait4(%d, %d) = %d"% (wait4_pid, wait4_options, regreturn))
    ql_definesyscall_return(ql, regreturn)


def ql_syscall_execve(ql, execve_pathname, execve_argv, execve_envp, null0, null1, null2):
    pathname = ql_read_string(ql, execve_pathname)

    real_path = ql_transform_to_real_path(ql, pathname)
    relative_path = ql_transform_to_relative_path(ql, pathname)

    argv = []
    if execve_argv != 0:
        while True:
            argv_addr = ql.unpack32(ql.uc.mem_read(execve_argv, 4))
            if argv_addr == 0:
                break
            argv.append(ql_read_string(ql, argv_addr))
            execve_argv += 4

    env = {}
    if execve_envp != 0:
        while True:
            env_addr = ql.unpack32(ql.uc.mem_read(execve_envp, 4))
            if env_addr == 0:
                break
            env_str = ql_read_string(ql, env_addr)
            idx = env_str.index('=')
            key = env_str[ : idx]
            val = env_str[idx + 1 : ]
            env[key] = val
            execve_envp += 4

    ql.nprint("execve(%s, [%s], [%s])"% (pathname, ', '.join(argv), ', '.join([key + '=' + value for key, value in env.items()])))
    ql.uc.emu_stop()

    if ql.shellcoder:
        pass
    else:
        ql.stack_address = 0
        ql.argv = argv
        ql.env = env
        ql.path = real_path
        ql.map_info = []


        ql.runtype = ql_get_os_module_function(ql.ostype, ql.arch, "runner")
        loader_file = ql_get_os_module_function(ql.ostype, ql.arch, "loader_file")
        loader_file(ql)
        ql.run()


def ql_syscall_socket(ql, socket_domain, socket_type, socket_protocol, null0, null1, null2):
    if ql.arch == QL_MIPS32EL and socket_type == 2:
        socket_type = 1
    elif ql.arch == QL_MIPS32EL and socket_type == 1:
        socket_type = 1   

    idx = -1
    for i in range(256):
        if ql.file_des[i] == 0:
            idx = i
            break
    try:
        if idx == -1:
            regreturn = -1
        else:
            ql.file_des[idx] = ql_socket.open(socket_domain, socket_type, socket_protocol)
            regreturn = (idx)
    except:
        regreturn = -1

    ql.nprint("socket(%d, %d, %d) = %d" % (socket_domain, socket_type, socket_protocol, regreturn))
    ql_definesyscall_return(ql, regreturn)


def ql_syscall_connect(ql, connect_sockfd, connect_addr, connect_addrlen, null0, null1, null2):  
    AF_UNIX = 1
    AF_INET = 2
    sock_addr = ql.uc.mem_read(connect_addr, connect_addrlen)
    family = ql.unpack16(sock_addr[ : 2])
    s = ql.file_des[connect_sockfd]
    ip = b''
    sun_path = b''
    port = 0
    try:
        if s.family == family:
            if s.family == AF_UNIX:                
                sun_path = sock_addr[2 : ].split(b"\x00")[0]
                sun_path = ql.rootfs.encode() + sun_path
                s.connect(sun_path) 
                regreturn = 0
            elif s.family == AF_INET:
                port, host = struct.unpack(">HI", sock_addr[2:8])
                ip = ql_bin_to_ipv4(host)
                s.connect((ip, port)) 
                regreturn = 0 
            else:
                regreturn = -1       
        else:
            regreturn = -1
    except:
        regreturn = -1
    if s.family == AF_UNIX:
        ql.nprint("connect(%s) = %d" % (sun_path.decode(), regreturn))
    elif s.family == AF_INET:
        ql.nprint("connect(%s, %d) = %d" % (ip, port, regreturn))
    else:
        ql.nprint("connect() = %d" % (regreturn))
    ql_definesyscall_return(ql, regreturn)


def ql_syscall_setsockopt(ql, null0, null1, null2, null3, null4, null5):
    ql.nprint("setsockopt")
    regreturn = 0
    ql_definesyscall_return(ql, regreturn)


def ql_syscall_dup2(ql, dup2_oldfd, dup2_newfd, null0, null1, null2, null3):
    if 0 <= dup2_newfd < 256 and 0 <= dup2_oldfd < 256:
        if ql.file_des[dup2_oldfd] != 0:
            ql.file_des[dup2_newfd] = ql.file_des[dup2_oldfd].dup()
            regreturn = dup2_newfd
        else:
            regreturn = -1
    else:
        regreturn = -1
    ql.nprint("dup2(%d, %d) = %d" % (dup2_oldfd, dup2_newfd, regreturn))
    ql_definesyscall_return(ql, regreturn)


def ql_syscall_dup3(ql, null0, null1, null2, null3, null4, null5):
    ql.nprint("dup3")
    regreturn = 0
    ql_definesyscall_return(ql, regreturn)


def ql_syscall_fcntl(ql, fcntl_fd, fcntl_cmd, null0, null1, null2, null3):
    F_SETFD = 2
    F_GETFL = 3
    F_SETFL = 4
    regreturn = 0
    if fcntl_cmd == F_SETFD:
        regreturn = 0
    elif fcntl_cmd == F_GETFL:
        regreturn = 2
    elif fcntl_cmd == F_SETFL:
        regreturn = 0

    ql.nprint("fcntl(%d, %d) = %d" % (fcntl_fd, fcntl_cmd, regreturn))
    ql_definesyscall_return(ql, regreturn)


def ql_syscall_fcntl64(ql, fcntl_fd, fcntl_cmd, fcntl_arg, null1, null2, null3):
    
    F_GETFD = 1
    F_SETFD = 2
    F_GETFL = 3
    F_SETFL = 4

    if fcntl_cmd == F_GETFL:
        regreturn = 2
    elif fcntl_cmd == F_SETFL:
        regreturn = 0
    elif fcntl_cmd == F_GETFD:
        regreturn = 2
    elif fcntl_cmd == F_SETFD:
        regreturn = 0
    else:
        regreturn = 0    

    ql.nprint("fcntl64(%d, %d, %d) = %d" % (fcntl_fd, fcntl_cmd, fcntl_arg, regreturn))
    ql_definesyscall_return(ql, regreturn)


def ql_syscall_shutdown(ql, shutdown_fd, shutdown_how, null0, null1, null2, null3):
    ql.nprint("shutdown(%d, %d)" % (shutdown_fd, shutdown_how))
    if shutdown_fd >=0 and shutdown_fd < 256 and ql.file_des[shutdown_fd] != 0:
        try:
            ql.file_des[shutdown_fd].shutdown(shutdown_how)
            regreturn = 0
        except:
            regreturn = -1
    ql_definesyscall_return(ql, regreturn)


def ql_syscall_bind(ql, bind_fd, bind_addr, bind_addrlen,  null0, null1, null2):
    regreturn = 0

    if ql.arch == QL_X8664:
        data = ql.uc.mem_read(bind_addr, 8)
    else:
        data = ql.uc.mem_read(bind_addr, bind_addrlen) 

    sin_family, = struct.unpack("<h", data[:2])  

    port, host = struct.unpack(">HI", data[2:8])
    if sin_family == 2: 
        host = ql_bin_to_ipv4(host)
    elif sin_family == 10:  
        host = "::"

    if ql.root == False and port <= 1024:
        port = port + 8000

    try:
        if port and sin_family == 2:
            ql.file_des[bind_fd].bind(('127.0.0.1', port))
            ql.port = port
        elif ql.port and sin_family == 10 and ql.port != port:
            ql.file_des[bind_fd].bind(('::1', port))
        else:
            regreturn = -1        
    except:
        regreturn = -1

        if ql.output == QL_OUT_DEBUG:
            raise

    if ql.shellcoder:
        regreturn = 0

    ql.nprint("bind(%d,%s:%d,%d) = %d" % (bind_fd, host, port, bind_addrlen,regreturn))
    ql_definesyscall_return(ql, regreturn)


def ql_syscall_listen(ql, listen_sockfd, listen_backlog, null0, null1, null2, null3):
    if listen_sockfd < 256 and ql.file_des[listen_sockfd] != 0:
        try:
            ql.file_des[listen_sockfd].listen(listen_backlog)
            regreturn = 0
        except:
            if ql.output == QL_OUT_DEBUG:
                raise            
            regreturn = -1
    else:
        regreturn = -1
    ql.nprint("listen(%d, %d) = %d" % (listen_sockfd, listen_backlog, regreturn))
    ql_definesyscall_return(ql, regreturn)


def ql_syscall_nanosleep(ql, nanosleep_req, nanosleep_rem, null0, null1, null2, null3):
    def nanosleep_block_fuc(ql, th, arg):
        st, tm = arg
        et = ql.thread_management.runing_time
        if et - st >= tm:
            return False
        else:
            return True

    tv_sec = ql.unpack32(ql.uc.mem_read(nanosleep_req, 4))
    tv_sec += ql.unpack(ql.uc.mem_read(nanosleep_req + 4, 4)) / 1000000000
    if ql.thread_management == None:
        time.sleep(tv_sec)
    else:
        ql.uc.emu_stop()

        th = ql.thread_management.cur_thread
        th.blocking()
        th.set_blocking_condition(nanosleep_block_fuc, [ql.thread_management.runing_time, int(tv_sec * 1000000)])

    regreturn = 0
    ql.nprint("nanosleep(0x%x, 0x%x) = %d" % (nanosleep_req, nanosleep_rem, regreturn))
    ql_definesyscall_return(ql, regreturn)


def ql_syscall_setitimer(ql, setitimer_which, setitimer_new_value, setitimer_old_value, null0, null1, null2):
    # TODO:The system provides each process with three interval timers, each decrementing in a distinct time domain. 
    # When any timer expires, a signal is sent to the process, and the timer (potentially) restarts.
    # But I haven’t figured out how to send a signal yet.
    regreturn = 0
    ql.nprint("setitimer(%d, %x, %x) = %d" % (setitimer_which, setitimer_new_value, setitimer_old_value, regreturn))
    ql_definesyscall_return(ql, regreturn)


def ql_syscall__newselect(ql, _newselect_nfds, _newselect_readfds, _newselect_writefds, _newselect_exceptfds, _newselect_timeout, null0):
    
    regreturn = 0
    
    def parse_fd_set(ql, max_fd, struct_addr):
        fd_list = []
        fd_map = {}
        idx = 0
        tmp = 0
        if struct_addr == 0:
            return fd_list, fd_map
        while idx < max_fd:
            if idx % 32 == 0:
                tmp = ql.unpack32(ql.uc.mem_read(struct_addr + idx, 4))
            if tmp & 0x1 != 0:
                fd_list.append(ql.file_des[idx].socket)
                fd_map[ql.file_des[idx].socket] = idx
            tmp = tmp >> 1
            idx += 1
        return fd_list, fd_map

    def set_fd_set(buf, idx):
        buf = buf[ : idx // 8] + bytes([buf[idx // 8] | (0x1 << (idx % 8))]) + buf[idx // 8 + 1 : ]
        return buf

    tmp_r_fd, tmp_r_map = parse_fd_set(ql, _newselect_nfds, _newselect_readfds)
    tmp_w_fd, tmp_w_map = parse_fd_set(ql, _newselect_nfds, _newselect_writefds)
    tmp_e_fd, tmp_e_map = parse_fd_set(ql, _newselect_nfds, _newselect_exceptfds)

    timeout = ql.unpack32(ql.uc.mem_read(_newselect_timeout, 4))
    try:
        ans = select.select(tmp_r_fd, tmp_w_fd, tmp_e_fd, timeout)
        regreturn = len(ans[0]) + len(ans[1]) + len(ans[2])

        if _newselect_readfds != 0:
            tmp_buf = b'\x00' * (_newselect_nfds // 8 + 1)
            for i in ans[0]:
                ql.dprint("debug : " + str(tmp_r_map[i]))
                tmp_buf = set_fd_set(tmp_buf, tmp_r_map[i])
            ql.uc.mem_write(_newselect_readfds, tmp_buf)

        if _newselect_writefds != 0:
            tmp_buf = b'\x00' * (_newselect_nfds // 8 + 1)
            for i in ans[1]:
                tmp_buf = set_fd_set(tmp_buf, tmp_w_map[i])
            ql.uc.mem_write(_newselect_writefds, tmp_buf)

        if _newselect_exceptfds != 0:
            tmp_buf = b'\x00' * (_newselect_nfds // 8 + 1)
            for i in ans[2]:
                tmp_buf = set_fd_set(tmp_buf, tmp_e_map[i])
            ql.uc.mem_write(_newselect_exceptfds, tmp_buf)
    except:
        if ql.output in (QL_OUT_DEBUG, QL_OUT_DUMP):
            raise
    ql.nprint("_newselect(%d, %x, %x, %x, %x) = %d" % (_newselect_nfds, _newselect_readfds, _newselect_writefds, _newselect_exceptfds, _newselect_timeout, regreturn))
    ql_definesyscall_return(ql, regreturn)


def ql_syscall_accept(ql, accept_sockfd, accept_addr, accept_addrlen, null0, null1, null2):    
    def inet_addr(ip):
        ret = b''
        tmp = ip.split('.')
        if len(tmp) != 4:
            return ret
        for i in tmp[ : : -1]:
            ret += bytes([int(i)])
        return ret
    try:
        conn, address = ql.file_des[accept_sockfd].accept()
        idx = -1
        for i in range(256):
            if ql.file_des[i] == 0:
                idx = i
                break
        if idx == -1:
            regreturn = -1
        else:
            ql.file_des[idx] = conn
            regreturn = idx

        if ql.shellcoder == None:    
            tmp_buf = ql.pack16(conn.family)
            tmp_buf += ql.pack16(address[1])
            tmp_buf += inet_addr(address[0])
            tmp_buf += b'\x00' * 8
            ql.uc.mem_write(accept_addr, tmp_buf)
            ql.uc.mem_write(accept_addrlen, ql.pack32(16))
    except:
        if ql.output in (QL_OUT_DEBUG, QL_OUT_DUMP):
            raise
        regreturn = -1
    ql.nprint("accep(%d, %x, %x) = %d" %(accept_sockfd, accept_addr, accept_addrlen, regreturn))
    ql_definesyscall_return(ql, regreturn)


def ql_syscall_times(ql, times_tbuf, null0, null1, null2, null3, null4):
    tmp_times = os.times()
    if times_tbuf != 0:
        tmp_buf = b''
        tmp_buf += ql.pack32(int(tmp_times.user * 1000))
        tmp_buf += ql.pack32(int(tmp_times.system * 1000))
        tmp_buf += ql.pack32(int(tmp_times.children_user * 1000))
        tmp_buf += ql.pack32(int(tmp_times.children_sytem * 1000))
        ql.uc.mem_write(times_tbuf, tmp_buf)
    regreturn = int(tmp_times.elapsed * 100)
    ql.nprint('times(%x) = %d' % (times_tbuf, regreturn))
    ql_definesyscall_return(ql, regreturn)


def ql_syscall_gettimeofday(ql, gettimeofday_tv, gettimeofday_tz, null0, null1, null2, null3):
    tmp_time = time.time()
    tv_sec = int(tmp_time)
    tv_usec = int((tmp_time - tv_sec) * 1000000)

    if gettimeofday_tv != 0:
        ql.uc.mem_write(gettimeofday_tv, ql.pack32(tv_sec) + ql.pack32(tv_usec))
    if gettimeofday_tz != 0:
        ql.uc.mem_write(gettimeofday_tz, b'\x00' * 8)
    regreturn = 0
    ql.nprint("gettimeofday(%x, %x) = %d" % (gettimeofday_tv, gettimeofday_tz, regreturn))
    ql_definesyscall_return(ql, regreturn)


def ql_syscall_recv(ql, recv_sockfd, recv_buf, recv_len, recv_flags, null0, null1):
    if recv_sockfd < 256 and ql.file_des[recv_sockfd] != 0:
        tmp_buf = ql.file_des[recv_sockfd].recv(recv_len, recv_flags)
        ql.uc.mem_write(recv_buf, tmp_buf)
        regreturn = len(tmp_buf)
    else:
        regreturn = -1
    ql.nprint("recv(%d, %x, %d, %x) = %d" % (recv_sockfd, recv_buf, recv_len, recv_flags, regreturn))
    ql_definesyscall_return(ql, regreturn)


def ql_syscall_send(ql, send_sockfd, send_buf, send_len, send_flags, null0, null1):
    regreturn = 0
    if send_sockfd < 256 and ql.file_des[send_sockfd] != 0:
        try:
            ql.dprint("debug send start")
            tmp_buf = ql.uc.mem_read(send_buf, send_len)
            ql.dprint(ql.file_des[send_sockfd])
            ql.dprint('fd is ' + str(send_sockfd))
            ql.dprint(tmp_buf)
            ql.dprint("send flag is " + str(send_flags))
            ql.dprint("send len is " + str(send_len))
            ql.file_des[send_sockfd].send(bytes(tmp_buf), send_flags)
            ql.dprint(ql.file_des[send_sockfd])
            regreturn = send_len
            ql.dprint("debug send end")
        except:
            print(sys.exc_info()[0])
            if ql.output in (QL_OUT_DEBUG, QL_OUT_DUMP):
                raise
    else:
        regreturn = -1
    ql.nprint("send(%d, %x, %d, %x) = %d" % (send_sockfd, send_buf, send_len, send_flags, regreturn))
    ql_definesyscall_return(ql, regreturn)


def ql_syscall_socketcall(ql, socketcall_call, socketcall_args, null0, null1, null2, null3):
    SOCKETCALL_SYS_SOCKET = 1
    SOCKETCALL_SYS_BIND = 2
    SOCKETCALL_SYS_CONNECT = 3
    SOCKETCALL_SYS_LISTEN = 4
    SOCKETCALL_SYS_ACCEPT = 5
    SOCKETCALL_SYS_GETSOCKNAME = 6 
    SOCKETCALL_SYS_GETPEERNAME = 7
    SOCKETCALL_SYS_SOCKETPAIR = 8
    SOCKETCALL_SYS_SEND = 9
    SOCKETCALL_SYS_RECV = 10
    SOCKETCALL_SYS_SENDTO = 11
    SOCKETCALL_SYS_RECVFROM = 12
    SOCKETCALL_SYS_SHUTDOWN = 13
    SOCKETCALL_SYS_SETSOCKOPT = 14
    SOCKETCALL_SYS_GETSOCKOPT = 15
    SOCKETCALL_SYS_SENDMSG = 16
    SOCKETCALL_SYS_RECVMSG = 17
    SOCKETCALL_SYS_ACCEPT4 = 18
    SOCKETCALL_SYS_RECVMMSG = 19
    SOCKETCALL_SYS_SENDMMSG = 20

    ql.print("socketcall(%d, %x)" % (socketcall_call, socketcall_args))

    if socketcall_call == SOCKETCALL_SYS_SOCKET:
        socketcall_domain = ql.unpack(ql.uc.mem_read(socketcall_args, ql.byte))
        socketcall_type = ql.unpack(ql.uc.mem_read(socketcall_args + ql.byte, ql.byte))
        socketcall_protocol = ql.unpack(ql.uc.mem_read(socketcall_args + ql.byte * 2, ql.byte))
        ql_syscall_socket(ql, socketcall_domain, socketcall_type, socketcall_protocol, 0, 0, 0)
    elif socketcall_call == SOCKETCALL_SYS_CONNECT:
        socketcall_sockfd = ql.unpack(ql.uc.mem_read(socketcall_args, ql.byte))
        socketcall_addr = ql.unpack(ql.uc.mem_read(socketcall_args + ql.byte, ql.byte))
        socketcall_addrlen = ql.unpack(ql.uc.mem_read(socketcall_args + ql.byte * 2, ql.byte))
        ql_syscall_connect(ql, socketcall_sockfd, socketcall_addr, socketcall_addrlen, 0, 0, 0)
    elif socketcall_call == SOCKETCALL_SYS_RECV:
        socketcall_sockfd = ql.unpack(ql.uc.mem_read(socketcall_args, ql.byte))
        socketcall_buf = ql.unpack(ql.uc.mem_read(socketcall_args + ql.byte, ql.byte))
        socketcall_len = ql.unpack(ql.uc.mem_read(socketcall_args + ql.byte * 2, ql.byte))
        socketcall_flags = ql.unpack(ql.uc.mem_read(socketcall_args + ql.byte * 3, ql.byte))
        ql_syscall_recv(ql, socketcall_sockfd, socketcall_buf, socketcall_len, socketcall_flags, 0, 0)
    else:
        ql.dprint("[!] error call %d" % socketcall_call)
        ql.uc.emu_stop()


def ql_syscall_clone(ql, clone_flags, clone_child_stack, clone_parent_tidptr, clone_newtls, clone_child_tidptr, null0):
    CSIGNAL = 0x000000ff	
    CLONE_VM = 0x00000100	
    CLONE_FS = 0x00000200	
    CLONE_FILES = 0x00000400	
    CLONE_SIGHAND = 0x00000800	
    CLONE_PIDFD = 0x00001000	
    CLONE_PTRACE = 0x00002000	
    CLONE_VFORK = 0x00004000	
    CLONE_PARENT = 0x00008000	
    CLONE_THREAD = 0x00010000	
    CLONE_NEWNS = 0x00020000	
    CLONE_SYSVSEM = 0x00040000	
    CLONE_SETTLS = 0x00080000	
    CLONE_PARENT_SETTID = 0x00100000	
    CLONE_CHILD_CLEARTID = 0x00200000	
    CLONE_DETACHED = 0x00400000	
    CLONE_UNTRACED = 0x00800000	
    CLONE_CHILD_SETTID = 0x01000000	
    CLONE_NEWCGROUP = 0x02000000	
    CLONE_NEWUTS = 0x04000000	
    CLONE_NEWIPC = 0x08000000	
    CLONE_NEWUSER = 0x10000000	
    CLONE_NEWPID = 0x20000000	
    CLONE_NEWNET = 0x40000000	
    CLONE_IO = 0x80000000

    f_th = ql.thread_management.cur_thread	
    newtls = None
    set_child_tid_addr = None

    # Shared virtual memory
    if clone_flags & CLONE_VM != CLONE_VM:
        pid = os.fork()
        if pid != 0:
            regreturn = pid
            ql.nprint("clone(new_stack = %x, flags = %x, tls = %x, ptidptr = %x, ctidptr = %x) = %d" % (clone_child_stack, clone_flags, clone_newtls, clone_parent_tidptr, clone_child_tidptr, regreturn))
            ql_definesyscall_return(ql, regreturn)
        else:
            ql.child_processes = True

            f_th.update_global_thread_id()
            f_th.new_thread_id()
            f_th.set_thread_log_file(ql.log_file_name)

            if clone_flags & CLONE_SETTLS == CLONE_SETTLS:
                if ql.arch == QL_X86:
                    newtls = ql.uc.mem_read(clone_newtls, 4 * 3)
                else:
                    newtls = clone_newtls
                f_th.set_special_settings_arg(newtls)

            if clone_flags & CLONE_CHILD_CLEARTID == CLONE_CHILD_CLEARTID:
                f_th.set_clear_child_tid_addr(clone_child_tidptr)

            if clone_child_stack != 0:
                ql.archfunc.set_sp(clone_child_stack)
            regreturn = 0
            ql.nprint("clone(new_stack = %x, flags = %x, tls = %x, ptidptr = %x, ctidptr = %x) = %d" % (clone_child_stack, clone_flags, clone_newtls, clone_parent_tidptr, clone_child_tidptr, regreturn))
            ql_definesyscall_return(ql, regreturn)
        ql.uc.emu_stop()
        return

    if clone_flags & CLONE_PARENT_SETTID == CLONE_PARENT_SETTID:
        set_child_tid_addr = clone_parent_tidptr

    th = Thread(ql, ql.thread_management, total_time = f_th.remaining_time(), set_child_tid_addr = set_child_tid_addr)
    th.set_current_path(f_th.get_current_path())

    # Whether to set a new tls
    if clone_flags & CLONE_SETTLS == CLONE_SETTLS:
        th.set_special_settings_fuc(f_th.special_settings_fuc)
        if ql.arch == QL_X86:
            newtls = ql.uc.mem_read(clone_newtls, 4 * 3)
        else:
            newtls = clone_newtls
        th.set_special_settings_arg(newtls)

    if clone_flags & CLONE_CHILD_CLEARTID == CLONE_CHILD_CLEARTID:
        th.set_clear_child_tid_addr(clone_child_tidptr)

    # Set the stack and return value of the new thread
    # (the return value of the child thread is 0, and the return value of the parent thread is the tid of the child thread)
    # and save the current context.
    f_sp = ql.archfunc.get_sp()

    regreturn = 0
    ql_definesyscall_return(ql, regreturn)
    ql.archfunc.set_sp(clone_child_stack)
    th.save()

    ql.thread_management.cur_thread = th
    ql.dprint("[+] Currently running pid is: %d; tid is: %d " % (os.getpid() ,ql.thread_management.cur_thread.get_thread_id()))
    ql.nprint("clone(new_stack = %x, flags = %x, tls = %x, ptidptr = %x, ctidptr = %x) = %d" % (clone_child_stack, clone_flags, clone_newtls, clone_parent_tidptr, clone_child_tidptr, regreturn))

    # Restore the stack and return value of the parent process
    ql.archfunc.set_sp(f_sp)
    regreturn = th.get_thread_id()
    ql_definesyscall_return(ql, regreturn)

    # Break the parent process and enter the add new thread event
    ql.uc.emu_stop()
    f_th.stop_event = THREAD_EVENT_CREATE_THREAD
    f_th.stop_return_val = th

    ql.thread_management.cur_thread = f_th
    ql.dprint("[+] Currently running pid is: %d; tid is: %d " % (os.getpid() ,ql.thread_management.cur_thread.get_thread_id()))
    ql.nprint("clone(new_stack = %x, flags = %x, tls = %x, ptidptr = %x, ctidptr = %x) = %d" % (clone_child_stack, clone_flags, clone_newtls, clone_parent_tidptr, clone_child_tidptr, regreturn))


def ql_syscall_set_tid_address(ql, set_tid_address_tidptr, null0, null1, null2, null3, null4):
    if ql.thread_management == None:
        regreturn = os.getpid()
    else:
        ql.thread_management.cur_thread.set_clear_child_tid_addr(set_tid_address_tidptr)
        regreturn = ql.thread_management.cur_thread.get_thread_id()
    ql.nprint("set_tid_address(%x) = %d" % (set_tid_address_tidptr, regreturn))
    ql_definesyscall_return(ql, regreturn)


def ql_syscall_set_robust_list(ql, set_robust_list_head_ptr, set_robust_list_head_len, null0, null1, null2, null3):
    if ql.thread_management == None:
        regreturn = 0
    else:
        ql.thread_management.cur_thread.robust_list_head_ptr = set_robust_list_head_ptr
        ql.thread_management.cur_thread.robust_list_head_len = set_robust_list_head_len
    regreturn = 0
    ql.nprint("set_robust_list(%x, %x) = %d"%(set_robust_list_head_ptr, set_robust_list_head_len, regreturn))
    ql_definesyscall_return(ql, regreturn)


def ql_syscall_futex(ql, futex_uaddr, futex_op, futex_val, futex_timeout, futex_uaddr2, futex_val3):
    FUTEX_WAIT = 0
    FUTEX_WAKE = 1
    FUTEX_FD = 2
    FUTEX_REQUEUE = 3
    FUTEX_CMP_REQUEUE = 4
    FUTEX_WAKE_OP = 5
    FUTEX_LOCK_PI = 6
    FUTEX_UNLOCK_PI = 7
    FUTEX_TRYLOCK_PI = 8
    FUTEX_WAIT_BITSET = 9
    FUTEX_WAKE_BITSET = 10
    FUTEX_WAIT_REQUEUE_PI = 11
    FUTEX_CMP_REQUEUE_PI = 12
    FUTEX_PRIVATE_FLAG = 128

    if futex_op & (FUTEX_PRIVATE_FLAG - 1) == FUTEX_WAIT:
        def futex_wait_addr(ql, th, arg):
            addr, val = arg
            if ql.unpack32(ql.uc.mem_read(addr, 4)) != val:
                return False
            else:
                return True
        ql.uc.emu_stop()
        ql.thread_management.cur_thread.blocking()
        ql.thread_management.cur_thread.set_blocking_condition(futex_wait_addr, [futex_uaddr, futex_val])
        regreturn = 0
        ql.nprint("futex(%x, %d, %d, %x) = %d" % (futex_uaddr, futex_op, futex_val, futex_timeout, regreturn))
    elif futex_op & (FUTEX_PRIVATE_FLAG - 1) == FUTEX_WAKE:
        regreturn = 0
        ql.nprint("futex(%x, %d, %d) = %d" % (futex_uaddr, futex_op, futex_val, regreturn))
    else:
        ql.nprint("futex(%x, %d, %d) = ?" % (futex_uaddr, futex_op, futex_val))
        ql.uc.emu_stop()
        ql.thread_management.cur_thread.stop()
        ql.thread_management.cur_thread.stop_event = THREAD_EVENT_EXIT_GROUP_EVENT
        regreturn = 0

    ql_definesyscall_return(ql, regreturn)


def ql_syscall_gettid(ql, null0, null1, null2, null3, null4, null5):
    th = ql.thread_management.cur_thread
    regreturn = th.get_thread_id()    
    ql.nprint("gettid() = %d" % regreturn)
    ql_definesyscall_return(ql, regreturn)


def ql_syscall_pipe(ql, pipe_pipefd, null0, null1, null2, null3, null4):
    rd, wd = ql_pipe.open()

    idx1 = -1
    for i in range(256):
        if ql.file_des[i] == 0:
            idx1 = i
            break
    if idx1 == -1:
        regreturn = -1
    else:
        idx2 = -1
        for i in range(256):
            if ql.file_des[i] == 0 and i != idx1:
                idx2 = i
                break
        if idx2 == -1:
            regreturn = -1
        else:
            ql.file_des[idx1] = rd
            ql.file_des[idx2] = wd
            if ql.arch == QL_MIPS32EL:
                ql.uc.reg_write(UC_MIPS_REG_V1, idx2)
                regreturn = idx1
            else:
                ql.uc.mem_write(pipe_pipefd, ql.pack32(idx1) + ql.pack32(idx2))
                regreturn = 0

    ql.nprint("pipe(%x, [%d, %d]) = %d" % (pipe_pipefd, idx1, idx2, regreturn))
    ql_definesyscall_return(ql, regreturn)


def ql_syscall_nice(ql, nice_inc, null0, null1, null2, null3, null4):
    regreturn = 0
    ql.nprint("nice(%d) = %d" % (nice_inc, regreturn))
    ql_definesyscall_return(ql, regreturn)


def ql_syscall_getpriority(ql, getpriority_which, getpriority_who, null1, null2, null3, null4):
    base = os.getpriority(getpriority_which, getpriority_who)
    regreturn = base
    ql.nprint("getpriority(0x%x, 0x%x) = %d" % (getpriority_which, getpriority_who, regreturn))
    ql_definesyscall_return(ql, regreturn)


def ql_syscall_sendfile64(ql, sendfile64_out_fd, sendfile64_in_fd, sendfile64_offest, sendfile64_count, null0, null1):
    if sendfile64_out_fd >= 0 and sendfile64_out_fd < 256 and sendfile64_in_fd >= 0 and sendfile64_in_fd < 256:
        ql.file_des[sendfile64_in_fd].lseek(ql.unpack32(ql.uc.mem_read(sendfile64_offest, 4)))
        buf = ql.file_des[sendfile64_in_fd].read(sendfile64_count)
        regreturn = ql.file_des[sendfile64_out_fd].write(buf)
    else:
        regreturn = -1

    ql.nprint("sendfile64(%d, %d, %x, %d) = %d" % (sendfile64_out_fd, sendfile64_in_fd, sendfile64_offest, sendfile64_count, regreturn))
    ql_definesyscall_return(ql, regreturn)


def ql_syscall_truncate(ql, path, length, null0, null1, null2, null3):

    if not isinstance(path, str):
        real_path = ql_read_string(ql, path)
        real_path = ql_transform_to_real_path(ql, real_path)

    else:
        real_path = path

    st_size = os.stat(real_path).st_size

    try:
        if st_size >= length:
            os.truncate(real_path, length)

        else:
            padding = (length - st_size) 
            with open(real_path, 'a+b') as fd:
                fd.write(b'\x00'*padding)

        regreturn = 0
    except:
        regreturn = -1

    ql.dprint('truncate(%s, 0x%x) = %d' % (real_path, length, regreturn))
    ql_definesyscall_return(ql, regreturn)


def ql_syscall_ftruncate(ql, fd, length, null0, null1, null2, null3):
    path = ql.file_des[fd].name
    ql_syscall_truncate(ql, path, length, null0, null1, null2, null3)


<<<<<<< HEAD
def ql_syscall_unlink(ql, unlink_pathname, null0, null1, null2, null3, null4):
    pathname = ql_read_string(ql, unlink_pathname)
    real_path = ql_transform_to_real_path(ql, pathname)
    opened_fds = [ql.file_des[i].name for i in range(256) if ql.file_des[i] != 0]

    path = pathlib.Path(real_path)

    if any((real_path not in opened_fds, path.is_block_device(), path.is_fifo(), path.is_socket(), path.is_symlink())):
        os.unlink(real_path)
        regreturn = 0
    else:
        regreturn = -1

    ql.dprint('unlink(%s) = %d' % (pathname, regreturn))
=======
def ql_syscall_mknodat(ql, dirfd, pathname, mode, dev, null0, null1):
    # fix me. dirfd(relative path) not implement.
    nodepath = ql_read_string(ql, pathname)
    os.mknod(nodepath, mode, dev)
    # no return value, as always successfully.
    regreturn = 0
    ql_definesyscall_return(ql, regreturn)

def ql_syscall_umask(ql, mode, null0, null1, null2, null3, null4):
    oldmask = os.umask(mode)
    ql.nprint("umask(0%o) return oldmask 0%o" % (mode, oldmask))
    regreturn = oldmask
>>>>>>> a95c391e
    ql_definesyscall_return(ql, regreturn)<|MERGE_RESOLUTION|>--- conflicted
+++ resolved
@@ -1863,14 +1863,8 @@
 
 
 def ql_syscall_truncate(ql, path, length, null0, null1, null2, null3):
-
-    if not isinstance(path, str):
-        real_path = ql_read_string(ql, path)
-        real_path = ql_transform_to_real_path(ql, real_path)
-
-    else:
-        real_path = path
-
+    path = ql_read_string(ql, path)
+    real_path = ql_transform_to_real_path(ql, path)
     st_size = os.stat(real_path).st_size
 
     try:
@@ -1886,21 +1880,36 @@
     except:
         regreturn = -1
 
-    ql.dprint('truncate(%s, 0x%x) = %d' % (real_path, length, regreturn))
-    ql_definesyscall_return(ql, regreturn)
-
-
-def ql_syscall_ftruncate(ql, fd, length, null0, null1, null2, null3):
-    path = ql.file_des[fd].name
-    ql_syscall_truncate(ql, path, length, null0, null1, null2, null3)
-
-
-<<<<<<< HEAD
+    ql.nprint('truncate(%s, 0x%x) = %d' % (path, length, regreturn))
+    ql_definesyscall_return(ql, regreturn)
+
+
+def ql_syscall_ftruncate(ql, ftrunc_fd, ftrunc_length, null0, null1, null2, null3):
+    real_path = ql.file_des[ftrunc_fd].name
+    path = real_path.split('/')[-1]
+    st_size = os.stat(real_path).st_size
+
+    try:
+        if st_size >= ftrunc_length:
+            os.truncate(real_path, ftrunc_length)
+
+        else:
+            padding = (ftrunc_length - st_size) 
+            with open(real_path, 'a+b') as fd:
+                fd.write(b'\x00'*padding)
+
+        regreturn = 0
+    except:
+        regreturn = -1
+
+    ql.nprint('ftruncate(%d, 0x%x) = %d' % (ftrunc_fd, ftrunc_length, regreturn))
+    ql_definesyscall_return(ql, regreturn)
+
+
 def ql_syscall_unlink(ql, unlink_pathname, null0, null1, null2, null3, null4):
     pathname = ql_read_string(ql, unlink_pathname)
     real_path = ql_transform_to_real_path(ql, pathname)
     opened_fds = [ql.file_des[i].name for i in range(256) if ql.file_des[i] != 0]
-
     path = pathlib.Path(real_path)
 
     if any((real_path not in opened_fds, path.is_block_device(), path.is_fifo(), path.is_socket(), path.is_symlink())):
@@ -1909,8 +1918,10 @@
     else:
         regreturn = -1
 
-    ql.dprint('unlink(%s) = %d' % (pathname, regreturn))
-=======
+    ql.nprint('unlink(%s) = %d' % (pathname, regreturn))
+    ql_definesyscall_return(ql, regreturn)
+
+
 def ql_syscall_mknodat(ql, dirfd, pathname, mode, dev, null0, null1):
     # fix me. dirfd(relative path) not implement.
     nodepath = ql_read_string(ql, pathname)
@@ -1919,9 +1930,9 @@
     regreturn = 0
     ql_definesyscall_return(ql, regreturn)
 
+
 def ql_syscall_umask(ql, mode, null0, null1, null2, null3, null4):
     oldmask = os.umask(mode)
     ql.nprint("umask(0%o) return oldmask 0%o" % (mode, oldmask))
     regreturn = oldmask
->>>>>>> a95c391e
     ql_definesyscall_return(ql, regreturn)