--- conflicted
+++ resolved
@@ -1135,11 +1135,7 @@
 
     if data:
         ql.dprint(0, "[+] read() CONTENT:")
-<<<<<<< HEAD
-        ql.dprint(0, data)
-=======
         ql.dprint(0, "%s" % data)
->>>>>>> 054338c6
     ql_definesyscall_return(ql, regreturn)
 
 
@@ -1152,12 +1148,8 @@
         ql.nprint("\nwrite(%d,%x,%i) = %d" % (write_fd, write_buf, write_count, regreturn))
         if buf:
             ql.dprint(0, "[+] write() CONTENT:")
-<<<<<<< HEAD
-            ql.dprint(0, buf)
-=======
             ql.dprint(0, "%s" % buf)
->>>>>>> 054338c6
-
+            
         ql.file_des[write_fd].write(buf)
         regreturn = write_count
     except:
