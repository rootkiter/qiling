#!/usr/bin/env python3
#
# Cross Platform and Multi Architecture Advanced Binary Emulation Framework
# Built on top of Unicorn emulator (www.unicorn-engine.org)

from unicorn import (
    UC_PROT_ALL,
    UC_PROT_EXEC,
    UC_PROT_NONE,
    UC_PROT_READ,
    UC_PROT_WRITE,
)

from qiling.const import *
from qiling.os.linux.thread import *
from qiling.const import *
from qiling.os.posix.filestruct import *
from qiling.os.filestruct import *
from qiling.os.posix.const_mapping import *
from qiling.exception import *


def ql_syscall_munmap(ql, munmap_addr , munmap_len, *args, **kw):

    # get all mapped fd with flag MAP_SHARED and we definitely dont want to wipe out share library
    mapped_fd = [fd for fd in ql.os.file_des if fd != 0 and isinstance(fd, ql_file) and fd._is_map_shared and not fd.name.endswith(".so")]
    if len(mapped_fd):
        all_mem_info = [_mem_info for _, _, _,  _mem_info in ql.mem.map_info if _mem_info not in ("[mapped]", "[stack]", "hook mem")]

        for _fd in mapped_fd:
            if _fd.name in all_mem_info:
                # flushes changes to disk file
                _buff = ql.mem.read(munmap_addr, munmap_len)
                # FIXME: need a better solution for this part
                # overwrite file content from the beginning for now
                _fd.lseek(0)
                _fd.write(_buff)

    munmap_len = ((munmap_len + 0x1000 - 1) // 0x1000) * 0x1000
    ql.mem.unmap(munmap_addr, munmap_len)
    regreturn = 0

    ql.nprint("munmap(0x%x, 0x%x) = %d" % (munmap_addr , munmap_len, regreturn))
    ql.os.definesyscall_return(regreturn)


def ql_syscall_madvise(ql, *args, **kw):
    regreturn = 0
    ql.nprint("madvise() = %d" %  regreturn)
    ql.os.definesyscall_return(regreturn)


def ql_syscall_mprotect(ql, mprotect_start, mprotect_len, mprotect_prot, *args, **kw):
    regreturn = 0
    ql.nprint("mprotect(0x%x, 0x%x, 0x%x) = %d" % (mprotect_start, mprotect_len, mprotect_prot, regreturn))
    ql.dprint(D_INFO, "[+] mprotect(0x%x, 0x%x, %s) = %d" % (
    mprotect_start, mprotect_len, mmap_prot_mapping(mprotect_prot), regreturn))

    ql.os.definesyscall_return(regreturn)

def ql_syscall_old_mmap(ql, struct_mmap_args, *args, **kw):
    # according to the linux kernel this is only for the ia32 compatibility
    _struct = []

    for offset in range(0, 0x18, 4):
        data = ql.mem.read(struct_mmap_args + offset, 4)
        _struct.append(int.from_bytes(data, 'little'))

    mmap_addr, mmap_length, mmap_prot, mmap_flags, mmap_fd, mmap_offset = _struct
    ql.dprint(D_INFO, "[+] log old_mmap - old_mmap(0x%x, 0x%x, 0x%x, 0x%x, %d, %d)" % (
    mmap_addr, mmap_length, mmap_prot, mmap_flags, mmap_fd, mmap_offset))
    ql.dprint(D_INFO, "[+] log old_mmap - old_mmap(0x%x, 0x%x, %s, %s, %d, %d)" % (
    mmap_addr, mmap_length, mmap_prot_mapping(mmap_prot), mmap_flag_mapping(mmap_flags), mmap_fd, mmap_offset))

    # FIXME
    # this is ugly patch, we might need to get value from elf parse,
    # is32bit or is64bit value not by arch
    MAP_ANONYMOUS = 32

    if (ql.archtype== QL_ARCH.ARM64) or (ql.archtype== QL_ARCH.X8664):
        mmap_fd = ql.unpack64(ql.pack64(mmap_fd))

    elif (ql.archtype== QL_ARCH.MIPS):
        mmap_fd = ql.unpack32s(ql.mem.read(mmap_fd, 4))
        mmap_offset = ql.unpack32(ql.mem.read(mmap_offset, 4))
        MAP_ANONYMOUS=2048

    else:
        mmap_fd = ql.unpack32s(ql.pack32(mmap_fd))

    # initial ql.loader.mmap_address
    mmap_base = mmap_addr
    need_mmap = True

    if mmap_addr == 0:
        mmap_base = ql.loader.mmap_address
        ql.loader.mmap_address = mmap_base + ((mmap_length + 0x1000 - 1) // 0x1000) * 0x1000
    elif ql.mem.is_mapped(mmap_addr, mmap_length):
        need_mmap = False

    ql.dprint(D_INFO, "[+] log old_mmap - return addr : " + hex(mmap_base))
    ql.dprint(D_INFO, "[+] log old_mmap - addr range  : " + hex(mmap_base) + ' - ' + hex(
        mmap_base + ((mmap_length + 0x1000 - 1) // 0x1000) * 0x1000))

    # initialized mapping
    if need_mmap:
        ql.dprint(D_INFO, "[+] log old_mmap - mapping needed")
        try:
            ql.mem.map(mmap_base, ((mmap_length + 0x1000 - 1) // 0x1000) * 0x1000)
        except:
            ql.mem.show_mapinfo()
            raise

    ql.mem.write(mmap_base, b'\x00' * (((mmap_length + 0x1000 - 1) // 0x1000) * 0x1000))

    if ((mmap_flags & MAP_ANONYMOUS) == 0) and mmap_fd < 256 and ql.os.file_des[mmap_fd] != 0:
        ql.os.file_des[mmap_fd].lseek(mmap_offset)
        data = ql.os.file_des[mmap_fd].read(mmap_length)
        mem_info = str(ql.os.file_des[mmap_fd].name)
        ql.os.file_des[mmap_fd]._is_map_shared = True

        ql.dprint(D_INFO, "[+] log mem wirte : " + hex(len(data)))
        ql.dprint(D_INFO, "[+] log mem mmap  : " + mem_info)
        ql.mem.add_mapinfo(mmap_base, mmap_base + (len(data)), mem_p = UC_PROT_ALL, mem_info = mem_info)
        ql.mem.write(mmap_base, data)
        

    ql.nprint("old_mmap(0x%x, 0x%x, 0x%x, 0x%x, %d, %d) = 0x%x" % (mmap_addr, mmap_length, mmap_prot, mmap_flags, mmap_fd, mmap_offset, mmap_base))
    regreturn = mmap_base
    ql.dprint(D_INFO, "[+] mmap_base is 0x%x" % regreturn)

    ql.os.definesyscall_return(regreturn)


def ql_syscall_mmap(ql, mmap_addr, mmap_length, mmap_prot, mmap_flags, mmap_fd, mmap_pgoffset):
    ql.dprint(D_INFO, "[+] log mmap - mmap(0x%x, 0x%x, 0x%x, 0x%x, %d, %d)" % (
    mmap_addr, mmap_length, mmap_prot, mmap_flags, mmap_fd, mmap_pgoffset))
    ql.dprint(D_INFO, "[+] log mmap - mmap(0x%x, 0x%x, %s, %s, %d, %d)" % (
    mmap_addr, mmap_length, mmap_prot_mapping(mmap_prot), mmap_flag_mapping(mmap_flags), mmap_fd, mmap_pgoffset))

    # FIXME
    # this is ugly patch, we might need to get value from elf parse,
    # is32bit or is64bit value not by arch
    MAP_ANONYMOUS = 32

    if (ql.archtype== QL_ARCH.ARM64) or (ql.archtype== QL_ARCH.X8664):
        mmap_fd = ql.unpack64(ql.pack64(mmap_fd))

    elif (ql.archtype== QL_ARCH.MIPS):
        mmap_fd = ql.unpack32s(ql.mem.read(mmap_fd, 4))
        mmap_pgoffset = ql.unpack32(ql.mem.read(mmap_pgoffset, 4))
        MAP_ANONYMOUS=2048

    else:
        mmap_fd = ql.unpack32s(ql.pack32(mmap_fd))

    mmap_base = mmap_addr
    need_mmap = True

    # initial ql.loader.mmap_address
    if mmap_addr == 0:
        mmap_base = ql.loader.mmap_address
        ql.loader.mmap_address = mmap_base + ((mmap_length + 0x1000 - 1) // 0x1000) * 0x1000
    elif ql.mem.is_mapped(mmap_addr, mmap_length):
        need_mmap = False

    ql.dprint(D_INFO, "[+] log mmap - return addr : " + hex(mmap_base))
    ql.dprint(D_INFO, "[+] log mmap - addr range  : " + hex(mmap_base) + ' - ' + hex(
        mmap_base + ((mmap_length + 0x1000 - 1) // 0x1000) * 0x1000))

    # initialized mapping
    if need_mmap:
        ql.dprint(D_INFO, "[+] log mmap - mapping needed")
        try:
            ql.mem.map(mmap_base, ((mmap_length + 0x1000 - 1) // 0x1000) * 0x1000)
        except:
            raise QlMemoryMappedError("[!] mapping needed but fail")
 
    ql.dprint(D_INFO, "[+] mmap_base 0x%x  length 0x%x" %(mmap_base, (((mmap_length + 0x1000 - 1) // 0x1000) * 0x1000)))
    
    # FIXME: MIPS32 Big Endian
    try:
        ql.mem.write(mmap_base, b'\x00' * (((mmap_length + 0x1000 - 1) // 0x1000) * 0x1000))
    except:
        pass  
    
    if ((mmap_flags & MAP_ANONYMOUS) == 0) and mmap_fd < 256 and ql.os.file_des[mmap_fd] != 0:
        ql.os.file_des[mmap_fd].lseek(mmap_pgoffset)
        data = ql.os.file_des[mmap_fd].read(mmap_length)
        mem_info = str(ql.os.file_des[mmap_fd].name)
        ql.os.file_des[mmap_fd]._is_map_shared = True

        ql.dprint(D_INFO, "[+] log mem wirte : " + hex(len(data)))
        ql.dprint(D_INFO, "[+] log mem mmap  : " + mem_info)
        ql.mem.add_mapinfo(mmap_base, mmap_base + (len(data)), mem_p = UC_PROT_ALL, mem_info = mem_info)
        ql.mem.write(mmap_base, data)
        

    ql.nprint("mmap(0x%x, 0x%x, 0x%x, 0x%x, %d, %d) = 0x%x" % (mmap_addr, mmap_length, mmap_prot, mmap_flags,
                                                               mmap_fd, mmap_pgoffset, mmap_base))
    regreturn = mmap_base
    ql.dprint(D_INFO, "[+] mmap_base is 0x%x" % regreturn)

    ql.os.definesyscall_return(regreturn)


def ql_syscall_mmap2(ql, mmap2_addr, mmap2_length, mmap2_prot, mmap2_flags, mmap2_fd, mmap2_pgoffset):
    # this is ugly patch, we might need to get value from elf parse,
    # is32bit or is64bit value not by arch

    MAP_ANONYMOUS=32

    if (ql.archtype== QL_ARCH.ARM64) or (ql.archtype== QL_ARCH.X8664):
        mmap2_fd = ql.unpack64(ql.pack64(mmap2_fd))

    elif (ql.archtype== QL_ARCH.MIPS):
        mmap2_fd = ql.unpack32s(ql.mem.read(mmap2_fd, 4))
        mmap2_pgoffset = ql.unpack32(ql.mem.read(mmap2_pgoffset, 4)) * 4096
        MAP_ANONYMOUS=2048
    else:
        mmap2_fd = ql.unpack32s(ql.pack32(mmap2_fd))
        mmap2_pgoffset = mmap2_pgoffset * 4096

    mmap_base = mmap2_addr
    need_mmap = True
<<<<<<< HEAD
    if mmap2_addr !=0 and ql.mem.is_mapped(mmap2_addr,mmap2_length): 
        need_mmap = False
=======

>>>>>>> 91762031
    if mmap2_addr == 0:
        mmap_base = ql.loader.mmap_address
        ql.loader.mmap_address = mmap_base + ((mmap2_length + 0x1000 - 1) // 0x1000) * 0x1000
    elif ql.mem.is_mapped(mmap2_addr, mmap2_length):
        need_mmap = False

    ql.dprint(D_INFO, "[+] log mmap2 - mmap2(0x%x, 0x%x, 0x%x, 0x%x, %d, %d)" % (
    mmap2_addr, mmap2_length, mmap2_prot, mmap2_flags, mmap2_fd, mmap2_pgoffset))
    ql.dprint(D_INFO, "[+] log mmap2 - mmap2(0x%x, 0x%x, %s, %s, %d, %d)" % (
    mmap2_addr, mmap2_length, mmap_prot_mapping(mmap2_prot), mmap_flag_mapping(mmap2_flags), mmap2_fd, mmap2_pgoffset))
    ql.dprint(D_INFO, "[+] log mmap2 - return addr : " + hex(mmap_base))
    ql.dprint(D_INFO, "[+] log mmap2 - addr range  : " + hex(mmap_base) + ' - ' + hex(
        mmap_base + ((mmap2_length + 0x1000 - 1) // 0x1000) * 0x1000))

    if need_mmap:
        ql.dprint(D_INFO, "[+] log mmap2 - mapping needed")
        try:
            ql.mem.map(mmap_base, ((mmap2_length + 0x1000 - 1) // 0x1000) * 0x1000)
        except:
            ql.mem.show_mapinfo()
            raise

    ql.mem.write(mmap_base, b'\x00' * (((mmap2_length + 0x1000 - 1) // 0x1000) * 0x1000))

    if ((mmap2_flags & MAP_ANONYMOUS) == 0) and mmap2_fd < 256 and ql.os.file_des[mmap2_fd] != 0:
        ql.os.file_des[mmap2_fd].lseek(mmap2_pgoffset)
        data = ql.os.file_des[mmap2_fd].read(mmap2_length)
        mem_info = str(ql.os.file_des[mmap2_fd].name)
        ql.os.file_des[mmap2_fd]._is_map_shared = True

        ql.dprint(D_INFO, "[+] log mem wirte : " + hex(len(data)))
        ql.dprint(D_INFO, "[+] log mem mmap2  : " + mem_info)
        ql.mem.add_mapinfo(mmap_base, mmap_base + (len(data)), mem_p = UC_PROT_ALL, mem_info = mem_info)
        ql.mem.write(mmap_base, data)

    ql.nprint("mmap2(0x%x, 0x%x, 0x%x, 0x%x, %d, %d) = 0x%x" % (mmap2_addr, mmap2_length, mmap2_prot, mmap2_flags, mmap2_fd, mmap2_pgoffset, mmap_base))

    regreturn = mmap_base
    ql.dprint(D_INFO, "[+] mmap2_base is 0x%x" % regreturn)

    ql.os.definesyscall_return(regreturn)<|MERGE_RESOLUTION|>--- conflicted
+++ resolved
@@ -223,16 +223,11 @@
 
     mmap_base = mmap2_addr
     need_mmap = True
-<<<<<<< HEAD
-    if mmap2_addr !=0 and ql.mem.is_mapped(mmap2_addr,mmap2_length): 
-        need_mmap = False
-=======
-
->>>>>>> 91762031
+
     if mmap2_addr == 0:
         mmap_base = ql.loader.mmap_address
         ql.loader.mmap_address = mmap_base + ((mmap2_length + 0x1000 - 1) // 0x1000) * 0x1000
-    elif ql.mem.is_mapped(mmap2_addr, mmap2_length):
+    elif mmap2_addr !=0 and ql.mem.is_mapped(mmap2_addr, mmap2_length):
         need_mmap = False
 
     ql.dprint(D_INFO, "[+] log mmap2 - mmap2(0x%x, 0x%x, 0x%x, 0x%x, %d, %d)" % (
