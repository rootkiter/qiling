--- conflicted
+++ resolved
@@ -16,11 +16,7 @@
         pip install setuptools wheel
     - name: Build distribution 📦
       run: |
-<<<<<<< HEAD
-        pip install -r requirements.txt              
-=======
         pip install -r requirements.txt
->>>>>>> f6c493c8
         python setup.py sdist bdist_wheel
     - uses: actions/upload-artifact@v2
       with:
