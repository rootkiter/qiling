--- conflicted
+++ resolved
@@ -7,13 +7,6 @@
 
 import sys
 sys.path.append("..")
-<<<<<<< HEAD
-from qiling import *
-from qiling.const import *
-from qiling.os.uefi.const import *
-from qiling.os.uefi.utils import execute_protocol_notifications
-=======
->>>>>>> 633f09e4
 
 from qiling import Qiling
 from qiling.const import QL_INTERCEPT
@@ -26,19 +19,12 @@
     if event_id in ql.loader.events:
         # let's force notify
         event = ql.loader.events[event_id]
-<<<<<<< HEAD
-        event["Set"] = True
-        ql.loader.notify_list.append((event_id, event['NotifyFunction'], event['CallbackArgs']))
-        execute_protocol_notifications(ql, True)
-        ######
-=======
         event['Guid'] = params["Protocol"]
         event["Set"] = False
 
         signal_event(ql, event_id)
         check_and_notify_protocols(ql, True)
 
->>>>>>> 633f09e4
         return EFI_SUCCESS
 
     return EFI_INVALID_PARAMETER
