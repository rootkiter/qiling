This file details the changelog of Qiling Framework.


[Version 1.2-alpha1]: September [SOMETHING], 2020
- Add Doogie example and implement more interrupts.
<<<<<<< HEAD
- Added Json report extension
=======
- Add ollvm de-flattern support for IDA plugin.
- Fix the popup menu doesn't show when the IDA plugin is put into plugins directory.

>>>>>>> 19d6d7b7
------------------------------------
[Version 1.1.2]: September 6th, 2020

- Qiling Debugger now comes with reverse debugging
- Added qltool into pypi packages
- Added more Windows API
- Add mapper support for standalone disks.
- More BIOS/DOS interrupts support shipped with fully emulated Petya as a mbr analysis example.

------------------------------------
[Version 1.1.1]: August 23th, 2020

- Fixed Windows "import resource" issue
- Added ql.save and ql.restore aka Qiling's Snapshot
- Added ql.os.fd.save() and ql.os.fd.restore() to save file descriptor
- Added IDA Plugin
- Test, patch and make sure arm_thumb can work on its own
- Added Qiling Debugger - Currently only works with MIPS
- Added experimental 8086 and DOS support.
- Fixed path transformation on Windows when running Linux.
- IDA Plugin able to instrument code now
- Refactor ql.fs_mapper (now ql.os.fs_mapper).


------------------------------------
[Version 1.1]: July 24th, 2020

- More refactors and bug fixes
- Adding DLL images for PE coverage tracing
- Added hook_mem_invalid
- More UEFI API


------------------------------------
[Version 1.1-rc1]: July 17th, 2020

- More refactors and bug fixes
- More detailed debug output
- Fix MIPS_EB overflow issue
- Introduce heap sanitizer


------------------------------------
[Version 1.1-alpha2]: June 26th, 2020

- More refactors and bug fixes
- Added Key Developers section in CREDITS.TXT
- Golang compiled binary support
- custom ql.fs_mapper
- fixed x86 and arm multithread
- moved all posix syscall mapping to complete syscall table
- Supports more Linux syscalls
- Supports more Windows APIs
- OnEnter, OnExit for syscall, windows API and Linux LIB C functions


------------------------------------
[Version 1.1-alpha1]: May 26th, 2020

- More refactor and bug fix
- Support UEFI
- Added more memory, register related API
- Support output filtering
- Support more Linux syscalls
- Support more Windows APIs
- Moved more system variable to ql.profile
- Support shellcode debugging
- Minor bug fix for gdbserver
- Welcome KLKS to the team


-------------------------------
[Version 1.0]: April 26th, 2020

- Windows anti anti-debugger, tested with Al-Khaser
- Support ARM64 Android binary


-----------------------------------
[Version 1.0-rc1]: April 12nd, 2020

- Support debugger: GDB, IDAPro, Radare
- Support OS profile to customize API output (Windows)
- Support more Linux syscalls
- Support more Windows APIs
- Support MacOS dyld


---------------------------------------
[Version 1.0 beta]: November 14th, 2019

- First public released


--------------------------------------------
[Version 1.0 close alpha]: October 9th, 2019

- Closed alpha test
<|MERGE_RESOLUTION|>--- conflicted
+++ resolved
@@ -3,13 +3,10 @@
 
 [Version 1.2-alpha1]: September [SOMETHING], 2020
 - Add Doogie example and implement more interrupts.
-<<<<<<< HEAD
-- Added Json report extension
-=======
 - Add ollvm de-flattern support for IDA plugin.
 - Fix the popup menu doesn't show when the IDA plugin is put into plugins directory.
+- Add Json report extension
 
->>>>>>> 19d6d7b7
 ------------------------------------
 [Version 1.1.2]: September 6th, 2020
 
